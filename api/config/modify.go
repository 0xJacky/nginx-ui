package config

import (
	"github.com/0xJacky/Nginx-UI/api"
	"github.com/0xJacky/Nginx-UI/internal/config"
	"github.com/0xJacky/Nginx-UI/internal/helper"
	"github.com/0xJacky/Nginx-UI/internal/nginx"
	"github.com/0xJacky/Nginx-UI/model"
	"github.com/0xJacky/Nginx-UI/query"
	"github.com/gin-gonic/gin"
	"github.com/sashabaranov/go-openai"
	"net/http"
	"os"
	"path/filepath"
	"time"
)

type EditConfigJson struct {
	Content string `json:"content" binding:"required"`
}

func EditConfig(c *gin.Context) {
	relativePath := c.Param("path")
	var json struct {
		Name          string   `json:"name" binding:"required"`
		Content       string   `json:"content"`
		SyncOverwrite bool     `json:"sync_overwrite"`
		SyncNodeIds   []uint64 `json:"sync_node_ids"`
	}
	if !api.BindAndValid(c, &json) {
		return
	}

	absPath := nginx.GetConfPath(relativePath)
	if !helper.FileExists(absPath) {
		c.JSON(http.StatusNotFound, gin.H{
			"message": "file not found",
		})
		return
	}

	content := json.Content
	origContent, err := os.ReadFile(absPath)
	if err != nil {
		api.ErrHandler(c, err)
		return
	}

	if content != "" && content != string(origContent) {
		err = os.WriteFile(absPath, []byte(content), 0644)
		if err != nil {
			api.ErrHandler(c, err)
			return
		}
	}

	q := query.Config
	cfg, err := q.Where(q.Filepath.Eq(absPath)).FirstOrCreate()
	if err != nil {
		api.ErrHandler(c, err)
		return
	}

	_, err = q.Where(q.Filepath.Eq(absPath)).
		Select(q.SyncNodeIds, q.SyncOverwrite).
		Updates(&model.Config{
			SyncNodeIds:   json.SyncNodeIds,
			SyncOverwrite: json.SyncOverwrite,
		})
	if err != nil {
		api.ErrHandler(c, err)
		return
	}
<<<<<<< HEAD

	g := query.ChatGPTLog
	// handle rename
	if path != json.NewFilepath {
		if helper.FileExists(json.NewFilepath) {
			c.JSON(http.StatusNotAcceptable, gin.H{
				"message": "File exists",
			})
			return
		}
		err := os.Rename(json.Filepath, json.NewFilepath)
		if err != nil {
			api.ErrHandler(c, err)
			return
		}
=======
>>>>>>> 21be809f

	// use the new values
	cfg.SyncNodeIds = json.SyncNodeIds
	cfg.SyncOverwrite = json.SyncOverwrite

	g := query.ChatGPTLog
	err = config.SyncToRemoteServer(cfg, absPath)
	if err != nil {
		api.ErrHandler(c, err)
		return
	}

	output := nginx.Reload()
	if nginx.GetLogLevel(output) >= nginx.Warn {
		c.JSON(http.StatusInternalServerError, gin.H{
			"message": output,
		})
		return
	}

	chatgpt, err := g.Where(g.Name.Eq(absPath)).FirstOrCreate()
	if err != nil {
		api.ErrHandler(c, err)
		return
	}

	if chatgpt.Content == nil {
		chatgpt.Content = make([]openai.ChatCompletionMessage, 0)
	}

	c.JSON(http.StatusOK, config.Config{
		Name:            filepath.Base(absPath),
		Content:         content,
		ChatGPTMessages: chatgpt.Content,
		FilePath:        absPath,
		ModifiedAt:      time.Now(),
		Dir:             filepath.Dir(relativePath),
	})
}<|MERGE_RESOLUTION|>--- conflicted
+++ resolved
@@ -71,24 +71,6 @@
 		api.ErrHandler(c, err)
 		return
 	}
-<<<<<<< HEAD
-
-	g := query.ChatGPTLog
-	// handle rename
-	if path != json.NewFilepath {
-		if helper.FileExists(json.NewFilepath) {
-			c.JSON(http.StatusNotAcceptable, gin.H{
-				"message": "File exists",
-			})
-			return
-		}
-		err := os.Rename(json.Filepath, json.NewFilepath)
-		if err != nil {
-			api.ErrHandler(c, err)
-			return
-		}
-=======
->>>>>>> 21be809f
 
 	// use the new values
 	cfg.SyncNodeIds = json.SyncNodeIds
