msgid ""
msgstr ""
"Project-Id-Version: \n"
"POT-Creation-Date: \n"
"PO-Revision-Date: \n"
"Last-Translator: Devix\n"
"Language-Team: \n"
"Language: fr_FR\n"
"MIME-Version: 1.0\n"
"Content-Type: text/plain; charset=UTF-8\n"
"Content-Transfer-Encoding: 8bit\n"
"X-Generator: Poedit 3.3\n"

#: src/views/user/userColumns.tsx:32
msgid "2FA"
msgstr ""

#: src/views/preference/AuthSettings.vue:70
msgid "2FA Settings"
msgstr ""

#: src/routes/index.ts:290
msgid "About"
msgstr "À propos"

#: src/routes/index.ts:210 src/views/site/ngx_conf/LogEntry.vue:75
msgid "Access Logs"
msgstr "Journaux d'accès"

#: src/routes/index.ts:148 src/views/certificate/ACMEUser.vue:113
#: src/views/certificate/ACMEUserSelector.vue:85
#, fuzzy
msgid "ACME User"
msgstr "Nom d'utilisateur"

#: src/views/certificate/ACMEUser.vue:95
#: src/views/certificate/CertificateList/certColumns.tsx:97
#: src/views/certificate/DNSCredential.vue:33
#: src/views/config/configColumns.tsx:42
#: src/views/environment/envColumns.tsx:97
#: src/views/notification/notificationColumns.tsx:65
#: src/views/preference/AuthSettings.vue:30
#: src/views/site/site_category/columns.ts:29
#: src/views/site/site_list/columns.tsx:76 src/views/stream/StreamList.vue:49
#: src/views/user/userColumns.tsx:60
msgid "Action"
msgstr "Action"

#: src/components/StdDesign/StdDataDisplay/StdCurd.vue:151
#: src/components/StdDesign/StdDataDisplay/StdCurd.vue:186
#: src/views/preference/CertSettings.vue:42
#: src/views/site/ngx_conf/config_template/ConfigTemplate.vue:117
#: src/views/site/ngx_conf/NgxServer.vue:162
#: src/views/site/ngx_conf/NgxUpstream.vue:154
#: src/views/stream/StreamList.vue:121
msgid "Add"
msgstr "Ajouter"

#: src/views/preference/components/AddPasskey.vue:45
#: src/views/preference/components/AddPasskey.vue:49
msgid "Add a passkey"
msgstr ""

#: src/routes/index.ts:118 src/views/config/ConfigEditor.vue:144
#: src/views/config/ConfigEditor.vue:204
#, fuzzy
msgid "Add Configuration"
msgstr "Modifier la configuration"

#: src/views/site/ngx_conf/directive/DirectiveAdd.vue:117
msgid "Add Directive Below"
msgstr "Ajouter une directive"

#: src/views/site/ngx_conf/LocationEditor.vue:130
#: src/views/site/ngx_conf/LocationEditor.vue:157
msgid "Add Location"
msgstr "Ajouter une localisation"

#: src/routes/index.ts:63 src/views/site/SiteAdd.vue:89
msgid "Add Site"
msgstr "Ajouter un site"

#: src/views/stream/StreamList.vue:181
#, fuzzy
msgid "Add Stream"
msgstr "Ajouter un site"

#: src/views/stream/StreamList.vue:113
#, fuzzy
msgid "Added successfully"
msgstr "Mis à jour avec succés"

#: src/views/certificate/DNSChallenge.vue:110
#, fuzzy
msgid "Additional"
msgstr "Supplémentaire"

#: src/views/site/site_edit/SiteEdit.vue:205
#: src/views/stream/StreamEdit.vue:189
msgid "Advance Mode"
msgstr "Mode avancé"

#: src/views/preference/components/AddPasskey.vue:99
msgid "Afterwards, refresh this page and click add passkey again."
msgstr ""

#: src/components/StdDesign/StdDataDisplay/StdTable.vue:419
#: src/views/site/site_list/SiteList.vue:98
msgid "All"
msgstr ""

#: src/views/preference/OpenAISettings.vue:44
msgid "API Base Url"
msgstr "URL de base de l'API"

#: src/views/certificate/DNSChallenge.vue:83
#, fuzzy
msgid "API Document"
msgstr "Jeton d'API"

#: src/views/preference/OpenAISettings.vue:57
msgid "API Proxy"
msgstr "Proxy d'API"

#: src/views/preference/OpenAISettings.vue:69
msgid "API Token"
msgstr "Jeton d'API"

#: src/views/preference/OpenAISettings.vue:78
#, fuzzy
msgid "API Type"
msgstr "Jeton d'API"

#: src/components/StdDesign/StdDataDisplay/StdBulkActions.vue:103
msgid "Apply"
msgstr ""

#: src/components/StdDesign/StdDataDisplay/StdBulkActions.vue:67
#, fuzzy
msgid "Apply bulk action successfully"
msgstr "Dupliqué avec succès"

#: src/views/system/Upgrade.vue:176
#, fuzzy
msgid "Arch"
msgstr "Arch"

#: src/views/preference/AuthSettings.vue:162
#, fuzzy
msgid "Are you sure to delete this banned IP immediately?"
msgstr "Etes-vous sûr que vous voulez supprimer ?"

#: src/views/preference/components/Passkey.vue:113
#, fuzzy
msgid "Are you sure to delete this passkey immediately?"
msgstr "Etes-vous sûr que vous voulez supprimer ?"

#: src/views/preference/components/RecoveryCodes.vue:154
#, fuzzy
msgid "Are you sure to generate new recovery codes?"
msgstr "Voulez-vous vraiment supprimer cette directive ?"

#: src/views/preference/components/TOTP.vue:85
#, fuzzy
msgid "Are you sure to reset 2FA?"
msgstr "Etes-vous sûr que vous voulez supprimer ?"

#: src/components/StdDesign/StdDataDisplay/StdBulkActions.vue:96
#, fuzzy
msgid "Are you sure you want to apply to all selected?"
msgstr "Etes-vous sûr que vous voulez supprimer ?"

#: src/components/Notification/Notification.vue:130
#: src/views/notification/Notification.vue:39
#, fuzzy
msgid "Are you sure you want to clear all notifications?"
msgstr "Voulez-vous vraiment effacer l'historique du chat ?"

#: src/components/ChatGPT/ChatGPT.vue:376
msgid "Are you sure you want to clear the record of chat?"
msgstr "Voulez-vous vraiment effacer l'historique du chat ?"

#: src/components/StdDesign/StdDataDisplay/StdTable.vue:540
#, fuzzy
msgid "Are you sure you want to delete this item permanently?"
msgstr "Etes-vous sûr que vous voulez supprimer ?"

#: src/components/StdDesign/StdDataDisplay/StdTable.vue:512
#, fuzzy
msgid "Are you sure you want to delete this item?"
msgstr "Etes-vous sûr que vous voulez supprimer ?"

#: src/views/site/site_list/SiteList.vue:145
#: src/views/stream/StreamList.vue:165
msgid "Are you sure you want to delete?"
msgstr "Etes-vous sûr que vous voulez supprimer ?"

#: src/components/StdDesign/StdDataDisplay/StdTable.vue:526
#, fuzzy
msgid "Are you sure you want to recover this item?"
msgstr "Voulez-vous vraiment supprimer cette directive ?"

#: src/views/site/ngx_conf/directive/DirectiveEditorItem.vue:95
msgid "Are you sure you want to remove this directive?"
msgstr "Voulez-vous vraiment supprimer cette directive ?"

#: src/views/preference/CertSettings.vue:68
#, fuzzy
msgid "Are you sure you want to remove this item?"
msgstr "Voulez-vous vraiment supprimer cette directive ?"

#: src/views/site/ngx_conf/LocationEditor.vue:86
msgid "Are you sure you want to remove this location?"
msgstr "Voulez-vous vraiment supprimer cette localisation ?"

#: src/components/ChatGPT/ChatGPT.vue:318
#, fuzzy
msgid "Ask ChatGPT for Help"
msgstr "Modèle ChatGPT"

#: src/components/ChatGPT/ChatGPT.vue:333
msgid "Assistant"
msgstr ""

#: src/views/system/SelfCheck/SelfCheck.vue:54
msgid "Attempt to fix"
msgstr ""

#: src/views/preference/AuthSettings.vue:21
msgid "Attempts"
msgstr ""

#: src/views/preference/Preference.vue:152
#, fuzzy
msgid "Auth"
msgstr "Autheur"

#: src/components/TwoFA/Authorization.vue:121
msgid "Authenticate with a passkey"
msgstr ""

#: src/views/preference/AuthSettings.vue:88
msgid "Authentication Settings"
msgstr ""

#: src/views/site/ngx_conf/config_template/ConfigTemplate.vue:106
#: src/views/site/ngx_conf/config_template/ConfigTemplate.vue:120
msgid "Author"
msgstr "Autheur"

#: src/views/nginx_log/NginxLog.vue:152
msgid "Auto Refresh"
msgstr "Actualisation automatique"

#: src/views/site/cert/components/ObtainCert.vue:80
msgid "Auto-renewal disabled for %{name}"
msgstr "Renouvellement automatique désactivé pour %{name}"

#: src/views/site/cert/components/ObtainCert.vue:73
msgid "Auto-renewal enabled for %{name}"
msgstr "Renouvellement automatique activé pour %{name}"

#: src/views/certificate/CertificateEditor.vue:255
#: src/views/config/ConfigEditor.vue:213 src/views/config/ConfigList.vue:106
#: src/views/config/ConfigList.vue:180 src/views/nginx_log/NginxLog.vue:173
#: src/views/site/site_edit/SiteEdit.vue:264
#: src/views/stream/StreamEdit.vue:245
msgid "Back"
msgstr "Retour"

#: src/views/other/Error.vue:22
msgid "Back Home"
msgstr "Retour au menu principal"

#: src/components/StdDesign/StdDataDisplay/StdCurd.vue:206
msgid "Back to list"
msgstr ""

#: src/views/preference/AuthSettings.vue:129
msgid "Ban Threshold Minutes"
msgstr ""

#: src/views/preference/AuthSettings.vue:150
msgid "Banned IPs"
msgstr ""

#: src/views/preference/AuthSettings.vue:24
msgid "Banned Until"
msgstr ""

#: src/views/site/SiteAdd.vue:95
msgid "Base information"
msgstr "Information générale"

#: src/views/config/ConfigEditor.vue:241
#: src/views/preference/Preference.vue:146
#: src/views/site/site_edit/RightSettings.vue:79
#: src/views/stream/components/RightSettings.vue:74
msgid "Basic"
msgstr "Basique"

#: src/views/site/site_edit/SiteEdit.vue:208
#: src/views/stream/StreamEdit.vue:192
msgid "Basic Mode"
msgstr "Mode simple"

#: src/components/StdDesign/StdDataDisplay/StdBulkActions.vue:83
#, fuzzy
msgid "Batch Actions"
msgstr "Action"

#: src/components/StdDesign/StdDataDisplay/StdBatchEdit.vue:62
#: src/components/StdDesign/StdDataDisplay/StdTable.vue:448
#, fuzzy
msgid "Batch Modify"
msgstr "Batch Modify"

#: src/views/environment/BatchUpgrader.vue:152
#, fuzzy
msgid "Batch Upgrade"
msgstr "Mettre à niveau"

#: src/components/StdDesign/StdDataDisplay/StdBatchEdit.vue:70
msgid "Belows are selected items that you want to batch modify"
msgstr ""

#: src/constants/errors/nginx.ts:2
msgid "Block is nil"
msgstr ""

#: src/views/system/About.vue:55
msgid "Build with"
msgstr "Build avec"

#: src/views/certificate/ACMEUser.vue:37
msgid "CA Dir"
msgstr ""

#: src/views/preference/CertSettings.vue:16
msgid "CADir"
msgstr ""

<<<<<<< HEAD
=======
#: src/views/preference/components/TOTP.vue:129
msgid "Can't scan? Use text key binding"
msgstr ""

>>>>>>> e92f00b3
#: src/components/ChatGPT/ChatGPT.vue:356
#: src/components/StdDesign/StdDataDisplay/StdCurd.vue:246
#: src/components/StdDesign/StdDataEntry/components/StdSelector.vue:187
#: src/components/StdDesign/StdDetail/StdDetail.vue:101
#: src/views/preference/components/Passkey.vue:141
#: src/views/site/cert/components/ObtainCert.vue:140
#: src/views/site/ngx_conf/NgxConfigEditor.vue:51
#: src/views/site/ngx_conf/NgxServer.vue:80
#: src/views/site/ngx_conf/NgxUpstream.vue:34
#: src/views/site/site_edit/RightSettings.vue:55
#: src/views/stream/components/Deploy.vue:20
#: src/views/stream/components/RightSettings.vue:51
msgid "Cancel"
msgstr "Annuler"

#: src/constants/errors/user.ts:10
#, fuzzy
msgid "Cannot change initial user password in demo mode"
msgstr "Interdire la modification du mot de passe root dans la démo"

#: src/constants/errors/user.ts:9
msgid "Cannot remove initial user"
msgstr ""

#: src/views/site/site_edit/RightSettings.vue:91
#: src/views/site/site_list/columns.tsx:25
msgid "Category"
msgstr ""

#: src/views/preference/Preference.vue:158
#, fuzzy
msgid "Cert"
msgstr "Auto Cert"

#: src/constants/errors/cert.ts:3
msgid "Cert path is not under the nginx conf dir"
msgstr ""

#: src/constants/errors/cert.ts:4
#, fuzzy
msgid "Certificate decode error"
msgstr "Changer de certificat"

#: src/constants/errors/cert.ts:5
#, fuzzy
msgid "Certificate parse error"
msgstr "Le certificat a expiré"

#: src/views/preference/CertSettings.vue:24
#, fuzzy
msgid "Certificate Renewal Interval"
msgstr "Le certificat est valide"

#: src/views/certificate/CertificateEditor.vue:128
#: src/views/site/cert/Cert.vue:33
#, fuzzy
msgid "Certificate Status"
msgid_plural "Certificates Status"
msgstr[0] "État du certificat"
msgstr[1] "État du certificat"

#: src/routes/index.ts:139
#: src/views/certificate/CertificateList/Certificate.vue:13
#, fuzzy
msgid "Certificates"
msgstr "État du certificat"

#: src/routes/index.ts:156
#, fuzzy
msgid "Certificates List"
msgstr "Liste des certifications"

#: src/views/site/cert/components/AutoCertStepOne.vue:66
msgid "Challenge Method"
msgstr "Méthode de challenge"

#: src/views/site/cert/components/ChangeCert/ChangeCert.vue:49
#: src/views/site/cert/components/ChangeCert/ChangeCert.vue:53
msgid "Change Certificate"
msgstr "Changer de certificat"

#: src/views/site/cert/Cert.vue:52
#, fuzzy
msgid "Changed Certificate"
msgid_plural "Changed Certificates"
msgstr[0] "Changer de certificat"
msgstr[1] "Changer de certificat"

#: src/views/config/ConfigEditor.vue:269
#, fuzzy
msgid "Changed Path"
msgstr "Changer de certificat"

#: src/views/environment/BatchUpgrader.vue:159 src/views/system/Upgrade.vue:188
msgid "Channel"
msgstr ""

#: src/views/system/Upgrade.vue:185
msgid "Check again"
msgstr "Revérifier"

#: src/views/system/SelfCheck/tasks.ts:12
msgid "Check if the nginx.conf includes the sites-enabled directory."
msgstr ""

#: src/views/system/SelfCheck/tasks.ts:16
msgid "Check if the nginx.conf includes the streams-enabled directory."
msgstr ""

#: src/views/system/SelfCheck/tasks.ts:4
msgid ""
"Check if the sites-available and sites-enabled directories are under the "
"nginx configuration directory."
msgstr ""

#: src/views/system/SelfCheck/tasks.ts:8
msgid ""
"Check if the streams-available and streams-enabled directories are under the "
"nginx configuration directory."
msgstr ""

#: src/constants/errors/crypto.ts:3
msgid "Cipher text is too short"
msgstr ""

#: src/language/constants.ts:13
msgid "Cleaning environment variables"
msgstr "Nettoyage des variables d'environnement"

#: src/components/ChatGPT/ChatGPT.vue:380
#: src/components/Notification/Notification.vue:135
#: src/views/notification/Notification.vue:44
msgid "Clear"
msgstr "Effacer"

#: src/components/Notification/Notification.vue:88
#: src/views/notification/Notification.vue:13
#, fuzzy
msgid "Cleared successfully"
msgstr "Désactivé avec succès"

#: src/views/preference/components/TOTP.vue:110
msgid "Click to copy"
msgstr ""

#: src/views/preference/LogrotateSettings.vue:22
#, fuzzy
msgid "Command"
msgstr "Commentaires"

#: src/views/site/ngx_conf/directive/DirectiveEditorItem.vue:113
#: src/views/site/ngx_conf/LocationEditor.vue:103
#: src/views/site/ngx_conf/LocationEditor.vue:134
#: src/views/site/ngx_conf/NgxServer.vue:134
msgid "Comments"
msgstr "Commentaires"

#: src/views/site/ngx_conf/config_template/ConfigTemplate.vue:84
msgid "Config Templates"
msgstr "Modèles de configuration"

#: src/views/config/InspectConfig.vue:27
msgid "Configuration file is test successful"
msgstr "Le fichier de configuration est testé avec succès"

#: src/views/site/SiteAdd.vue:101
msgid "Configuration Name"
msgstr "Nom de la configuration"

#: src/views/config/ConfigList.vue:98
msgid "Configurations"
msgstr "Configurations"

#: src/views/site/SiteAdd.vue:96
msgid "Configure SSL"
msgstr "Configurer SSL"

#: src/views/dashboard/Environments.vue:141
msgid "Connected"
msgstr ""

#: src/views/terminal/Terminal.vue:120
msgid "Connection lost, please refresh the page."
msgstr ""

#: src/views/site/ngx_conf/directive/DirectiveEditorItem.vue:118
#: src/views/site/ngx_conf/LocationEditor.vue:115
#: src/views/site/ngx_conf/LocationEditor.vue:143
msgid "Content"
msgstr "Contenu"

#: src/components/SensitiveString/SensitiveString.vue:37
#: src/components/StdDesign/StdDataDisplay/StdTableTransformer.tsx:150
#: src/views/preference/components/RecoveryCodes.vue:121
msgid "Copied"
msgstr ""

#: src/components/SensitiveString/SensitiveString.vue:37
msgid "Copy"
msgstr ""

#: src/views/preference/components/RecoveryCodes.vue:121
msgid "Copy Codes"
msgstr ""

#: src/views/system/Upgrade.vue:146
msgid "Core Upgrade"
msgstr "Mise à jour du core"

#: src/views/dashboard/ServerAnalytic.vue:301
msgid "CPU Status"
msgstr "État du processeur"

#: src/views/dashboard/ServerAnalytic.vue:195
msgid "CPU:"
msgstr "CPU :"

#: src/views/site/ngx_conf/NgxUpstream.vue:165
#, fuzzy
msgid "Create"
msgstr "Créé le"

#: src/views/site/SiteAdd.vue:157
msgid "Create Another"
msgstr "Créer un autre"

#: src/views/config/ConfigList.vue:116
#, fuzzy
msgid "Create File"
msgstr "Créé le"

#: src/views/config/components/Mkdir.vue:47 src/views/config/ConfigList.vue:123
#, fuzzy
msgid "Create Folder"
msgstr "Créer un autre"

#: src/views/notification/notificationColumns.tsx:58
#: src/views/preference/components/Passkey.vue:95
#: src/views/site/site_category/columns.ts:15 src/views/user/userColumns.tsx:48
msgid "Created at"
msgstr "Créé le"

#: src/views/config/components/Mkdir.vue:35
#, fuzzy
msgid "Created successfully"
msgstr "Désactivé avec succès"

#: src/language/constants.ts:9
msgid "Creating client facilitates communication with the CA server"
msgstr "La création du client facilite la communication avec le serveur CA"

#: src/views/site/cert/components/DNSChallenge.vue:104
msgid "Credential"
msgstr "Identifiant"

#: src/views/certificate/DNSChallenge.vue:99
msgid "Credentials"
msgstr "Identifiants"

<<<<<<< HEAD
#: src/views/preference/components/TOTP.vue:72
msgid "Current account is enabled TOTP."
msgstr ""

#: src/views/preference/components/TOTP.vue:70
=======
#: src/views/preference/components/TOTP.vue:77
msgid "Current account is enabled TOTP."
msgstr ""

#: src/views/preference/components/TOTP.vue:74
>>>>>>> e92f00b3
msgid "Current account is not enabled TOTP."
msgstr ""

#: src/views/system/Upgrade.vue:165
msgid "Current Version"
msgstr "Version actuelle"

#: src/views/site/ngx_conf/config_template/ConfigTemplate.vue:127
#: src/views/site/ngx_conf/NgxConfigEditor.vue:194
msgid "Custom"
msgstr "Custom"

#: src/views/preference/BasicSettings.vue:34
msgid ""
"Customize the name of local node to be displayed in the environment "
"indicator."
msgstr ""

#: src/routes/index.ts:38 src/views/config/ConfigEditor.vue:134
#: src/views/config/ConfigEditor.vue:97 src/views/config/ConfigList.vue:64
msgid "Dashboard"
msgstr "Dashboard"

#: src/views/other/Install.vue:119
msgid "Database (Optional, default: database)"
msgstr "Base de données (Facultatif, par défaut : database)"

#: src/views/preference/CertSettings.vue:29
msgid "Days"
msgstr ""

#: src/constants/errors/middleware.ts:3
#, fuzzy
msgid "Decryption failed"
msgstr "Description"

#: src/components/StdDesign/StdDataDisplay/StdBulkActions.vue:21
#: src/components/StdDesign/StdDataDisplay/StdTable.vue:519
#: src/views/site/ngx_conf/NgxServer.vue:110
#: src/views/site/ngx_conf/NgxUpstream.vue:128
#: src/views/site/site_list/SiteList.vue:154
#: src/views/stream/StreamList.vue:174
msgid "Delete"
msgstr "Supprimer"

#: src/components/StdDesign/StdDataDisplay/StdBulkActions.vue:35
#: src/components/StdDesign/StdDataDisplay/StdTable.vue:547
msgid "Delete Permanently"
msgstr ""

#: src/language/constants.ts:49
#, fuzzy
msgid "Delete Remote Site Error"
msgstr "Changer de certificat"

#: src/language/constants.ts:48
#, fuzzy
msgid "Delete Remote Site Success"
msgstr "Changer de certificat"

#: src/views/site/site_list/SiteList.vue:67
msgid "Delete site: %{site_name}"
msgstr "Supprimer le site : %{site_name}"

#: src/views/stream/StreamList.vue:82
#, fuzzy
msgid "Delete stream: %{stream_name}"
msgstr "Supprimer le site : %{site_name}"

#: src/components/StdDesign/StdDataDisplay/StdTable.vue:183
#, fuzzy
msgid "Deleted successfully"
msgstr "Désactivé avec succès"

#: src/views/config/ConfigEditor.vue:285
#: src/views/stream/components/Deploy.vue:100
#: src/views/stream/components/RightSettings.vue:92
msgid "Deploy"
msgstr ""

#: src/views/stream/components/Deploy.vue:57
#, fuzzy
msgid "Deploy %{conf_name} to %{node_name} failed"
msgstr "Dupliqué avec succès"

#: src/views/stream/components/Deploy.vue:36
#, fuzzy
msgid "Deploy %{conf_name} to %{node_name} successfully"
msgstr "Dupliqué avec succès"

#: src/views/stream/components/Deploy.vue:34
#, fuzzy
msgid "Deploy successfully"
msgstr "Sauvegarde réussie"

#: src/views/site/ngx_conf/config_template/ConfigTemplate.vue:107
#: src/views/site/ngx_conf/config_template/ConfigTemplate.vue:121
msgid "Description"
msgstr "Description"

#: src/constants/errors/site.ts:3
msgid "Destination file already exists"
msgstr ""

#: src/views/notification/notificationColumns.tsx:52
msgid "Details"
msgstr ""

#: src/views/system/About.vue:28
msgid "Development Mode"
msgstr "Mode développement"

#: src/views/site/ngx_conf/directive/DirectiveAdd.vue:89
msgid "Directive"
msgstr "Directive"

#: src/constants/errors/nginx_log.ts:6
msgid "Directive params is empty"
msgstr ""

#: src/constants/errors/nginx_log.ts:5
msgid "Directive.Params neither access_log nor error_log"
msgstr ""

#: src/constants/errors/nginx_log.ts:4
msgid "DirectiveIdx out of range"
msgstr ""

#: src/views/site/ngx_conf/directive/DirectiveEditor.vue:28
msgid "Directives"
msgstr "Directives"

#: src/views/site/site_list/SiteList.vue:125
#: src/views/stream/StreamList.vue:145
#, fuzzy
msgid "Disable"
msgstr "Désactivé"

#: src/views/site/cert/components/ObtainCert.vue:82
msgid "Disable auto-renewal failed for %{name}"
msgstr "La désactivation du renouvellement automatique a échoué pour %{name}"

#: src/language/constants.ts:51
#, fuzzy
msgid "Disable Remote Site Error"
msgstr "Changer de certificat"

#: src/language/constants.ts:50
#, fuzzy
msgid "Disable Remote Site Success"
msgstr "Changer de certificat"

#: src/components/Notification/config.ts:82
#, fuzzy
msgid "Disable site %{site} on %{node} error, response: %{resp}"
msgstr "Dupliqué avec succès"

#: src/components/Notification/config.ts:74
#, fuzzy
msgid "Disable Site %{site} on %{node} successfully"
msgstr "Dupliqué avec succès"

#: src/views/environment/envColumns.tsx:61
#: src/views/environment/envColumns.tsx:79
#: src/views/site/site_edit/SiteEdit.vue:190
#: src/views/site/site_list/columns.tsx:53
#: src/views/site/site_list/columns.tsx:62 src/views/stream/StreamEdit.vue:175
#: src/views/stream/StreamList.vue:34 src/views/user/userColumns.tsx:41
msgid "Disabled"
msgstr "Désactivé"

#: src/views/site/site_edit/RightSettings.vue:42
#: src/views/site/site_list/SiteList.vue:56
#: src/views/stream/components/RightSettings.vue:38
#: src/views/stream/StreamList.vue:71
msgid "Disabled successfully"
msgstr "Désactivé avec succès"

#: src/views/dashboard/ServerAnalytic.vue:366
msgid "Disk IO"
msgstr "E/S disque"

#: src/routes/index.ts:184 src/views/certificate/DNSCredential.vue:40
msgid "DNS Credentials"
msgstr "Identifiants DNS"

#: src/views/certificate/DNSChallenge.vue:72
#: src/views/site/cert/components/DNSChallenge.vue:94
msgid "DNS Provider"
msgstr "Fournisseur DNS"

#: src/views/site/cert/components/AutoCertStepOne.vue:73
msgid "DNS01"
msgstr "DNS01"

#: src/views/site/cert/components/AutoCertStepOne.vue:98
msgid "Do not enable this option unless you are sure that you need it."
msgstr ""

#: src/views/stream/components/Deploy.vue:16
#, fuzzy
msgid "Do you want to deploy this file to remote server?"
msgid_plural "Do you want to deploy this file to remote servers?"
msgstr[0] "Voulez-vous supprimer ce serveur ?"
msgstr[1] "Voulez-vous supprimer ce serveur ?"

#: src/views/site/cert/components/ObtainCert.vue:136
msgid "Do you want to disable auto-cert renewal?"
msgstr "Voulez-vous désactiver le renouvellement automatique des certificats ?"

#: src/views/site/site_edit/RightSettings.vue:51
msgid "Do you want to disable this site?"
msgstr "Voulez-vous désactiver ce site ?"

#: src/views/stream/components/RightSettings.vue:47
#, fuzzy
msgid "Do you want to disable this stream?"
msgstr "Voulez-vous désactiver ce site ?"

#: src/views/site/site_edit/RightSettings.vue:51
msgid "Do you want to enable this site?"
msgstr "Voulez-vous activer ce site ?"

#: src/views/stream/components/RightSettings.vue:47
#, fuzzy
msgid "Do you want to enable this stream?"
msgstr "Voulez-vous activer ce site ?"

#: src/views/site/ngx_conf/NgxConfigEditor.vue:44
msgid "Do you want to enable TLS?"
msgstr "Voulez-vous activer TLS ?"

#: src/views/site/ngx_conf/NgxServer.vue:76
msgid "Do you want to remove this server?"
msgstr "Voulez-vous supprimer ce serveur ?"

#: src/views/site/ngx_conf/NgxUpstream.vue:30
#, fuzzy
msgid "Do you want to remove this upstream?"
msgstr "Voulez-vous supprimer ce serveur ?"

#: src/views/site/ngx_conf/directive/DirectiveAdd.vue:105
#: src/views/site/ngx_conf/directive/DirectiveDocuments.vue:15
#, fuzzy
msgid "Document"
msgid_plural "Documents"
msgstr[0] "Jeton d'API"
msgstr[1] "Jeton d'API"

#: src/views/certificate/WildcardCertificate.vue:68
msgid "Domain"
msgstr ""

#: src/views/site/SiteAdd.vue:147
msgid "Domain Config Created Successfully"
msgstr "La configuration du domaine a été créée avec succès"

#: src/views/certificate/CertificateEditor.vue:112
#, fuzzy
msgid "Domains list is empty, try to reopen Auto Cert for %{config}"
msgstr ""
"La liste des domaines est vide, essayez de rouvrir la certification "
"automatique pour %{config}"

#: src/language/constants.ts:26
msgid "Download latest release error"
msgstr "Erreur de téléchargement de la dernière version"

#: src/language/constants.ts:25
msgid "Downloading latest release"
msgstr "Téléchargement de la dernière version"

#: src/views/environment/BatchUpgrader.vue:188 src/views/system/Upgrade.vue:215
msgid "Dry run mode enabled"
msgstr ""

#: src/views/preference/components/AddPasskey.vue:101
msgid ""
"Due to the security policies of some browsers, you cannot use passkeys on "
"non-HTTPS websites, except when running on localhost."
msgstr ""

#: src/views/site/site_list/SiteDuplicate.vue:72
#: src/views/site/site_list/SiteList.vue:140
#: src/views/stream/components/StreamDuplicate.vue:121
#: src/views/stream/StreamList.vue:160
msgid "Duplicate"
msgstr "Dupliquer"

#: src/views/stream/components/StreamDuplicate.vue:82
#, fuzzy
msgid "Duplicate %{conf_name} to %{node_name} successfully"
msgstr "Dupliqué avec succès"

#: src/views/stream/components/StreamDuplicate.vue:86
#, fuzzy
msgid "Duplicate failed"
msgstr "Dupliquer"

#: src/views/stream/components/StreamDuplicate.vue:80
#, fuzzy
msgid "Duplicate successfully"
msgstr "Dupliqué avec succès"

#: src/views/site/site_list/SiteDuplicate.vue:48
#: src/views/stream/components/StreamDuplicate.vue:63
#, fuzzy
msgid "Duplicate to local successfully"
msgstr "Dupliqué avec succès"

#: src/components/StdDesign/StdDetail/StdDetail.vue:110
#, fuzzy
msgid "Edit"
msgstr "Modifier %{n}"

#: src/views/site/site_edit/SiteEdit.vue:179
#: src/views/stream/StreamEdit.vue:164
msgid "Edit %{n}"
msgstr "Modifier %{n}"

#: src/routes/index.ts:128 src/views/config/ConfigEditor.vue:204
msgid "Edit Configuration"
msgstr "Modifier la configuration"

#: src/routes/index.ts:78
msgid "Edit Site"
msgstr "Modifier le site"

#: src/routes/index.ts:98
#, fuzzy
msgid "Edit Stream"
msgstr "Modifier le site"

#: src/views/certificate/ACMEUser.vue:25
#, fuzzy
msgid "Email"
msgstr "Email (*)"

#: src/views/other/Install.vue:88
msgid "Email (*)"
msgstr "Email (*)"

#: src/views/site/site_list/SiteList.vue:133
#: src/views/stream/components/Deploy.vue:80
#: src/views/stream/StreamList.vue:153
#, fuzzy
msgid "Enable"
msgstr "Activé"

#: src/views/stream/components/Deploy.vue:47
#, fuzzy
msgid "Enable %{conf_name} in %{node_name} failed"
msgstr "Dupliqué avec succès"

#: src/views/stream/components/Deploy.vue:43
#, fuzzy
msgid "Enable %{conf_name} in %{node_name} successfully"
msgstr "Dupliqué avec succès"

<<<<<<< HEAD
#: src/views/preference/components/TOTP.vue:45
=======
#: src/views/preference/components/TOTP.vue:38
>>>>>>> e92f00b3
#, fuzzy
msgid "Enable 2FA successfully"
msgstr "Activé avec succès"

#: src/views/site/cert/components/ObtainCert.vue:75
msgid "Enable auto-renewal failed for %{name}"
msgstr "Échec de l'activation du renouvellement automatique pour %{name}"

#: src/views/site/SiteAdd.vue:43
msgid "Enable failed"
msgstr "Échec de l'activation"

#: src/language/constants.ts:53
#, fuzzy
msgid "Enable Remote Site Error"
msgstr "Changer de certificat"

#: src/language/constants.ts:52
#, fuzzy
msgid "Enable Remote Site Success"
msgstr "Changer de certificat"

#: src/components/Notification/config.ts:69
#, fuzzy
msgid "Enable site %{site} on %{node} error, response: %{resp}"
msgstr "Dupliqué avec succès"

#: src/components/Notification/config.ts:61
#, fuzzy
msgid "Enable Site %{site} on %{node} successfully"
msgstr "Dupliqué avec succès"

#: src/views/stream/components/Deploy.vue:41
#, fuzzy
msgid "Enable successfully"
msgstr "Activé avec succès"

#: src/views/site/ngx_conf/NgxConfigEditor.vue:183
msgid "Enable TLS"
msgstr "Activer TLS"

<<<<<<< HEAD
#: src/views/preference/components/TOTP.vue:81
=======
#: src/views/preference/components/TOTP.vue:103
>>>>>>> e92f00b3
#, fuzzy
msgid "Enable TOTP"
msgstr "Activer TLS"

#: src/views/environment/envColumns.tsx:70
#: src/views/environment/envColumns.tsx:76
#: src/views/preference/LogrotateSettings.vue:19
#: src/views/site/site_edit/RightSettings.vue:82
#: src/views/site/site_edit/SiteEdit.vue:184
#: src/views/site/site_list/columns.tsx:49
#: src/views/site/site_list/columns.tsx:61
#: src/views/stream/components/RightSettings.vue:76
#: src/views/stream/StreamEdit.vue:169 src/views/stream/StreamList.vue:30
#: src/views/user/userColumns.tsx:38
msgid "Enabled"
msgstr "Activé"

#: src/views/site/site_edit/RightSettings.vue:33
#: src/views/site/site_list/SiteList.vue:46 src/views/site/SiteAdd.vue:40
#: src/views/stream/components/RightSettings.vue:29
#: src/views/stream/components/StreamDuplicate.vue:93
#: src/views/stream/StreamList.vue:61
msgid "Enabled successfully"
msgstr "Activé avec succès"

#: src/views/site/cert/IssueCert.vue:48
msgid "Encrypt website with Let's Encrypt"
msgstr "Crypter le site Web avec Let's Encrypt"

#: src/language/constants.ts:21
#, fuzzy
msgid "Environment variables cleaned"
msgstr "Définition des variables d'environnement"

#: src/routes/index.ts:234 src/views/dashboard/Environments.vue:83
#: src/views/environment/Environment.vue:43
#, fuzzy
msgid "Environments"
msgstr "Commentaires"

#: src/constants/index.ts:16 src/views/config/InspectConfig.vue:44
#: src/views/notification/notificationColumns.tsx:15
msgid "Error"
msgstr "Erreur"

#: src/routes/index.ts:217 src/views/site/ngx_conf/LogEntry.vue:83
msgid "Error Logs"
msgstr "Journaux d'erreurs"

#: src/views/system/Upgrade.vue:177
msgid "Executable Path"
msgstr "Chemin exécutable"

#: src/views/certificate/CertificateList/certColumns.tsx:85
#: src/views/site/cert/CertInfo.vue:31
msgid "Expired"
msgstr ""

#: src/views/site/cert/CertInfo.vue:38
#, fuzzy
msgid "Expired At: %{date}"
msgstr "Date d'expiration : %{date}"

#: src/components/StdDesign/StdDataDisplay/methods/exportCsv.ts:64
msgid "Export"
msgstr "Exporter"

#: src/views/site/cert/components/ObtainCertLive.vue:94
#, fuzzy
msgid "Fail to obtain certificate"
msgstr "Obtenir un certificat"

#: src/constants/errors/self_check.ts:9
#, fuzzy
msgid "Failed to create backup"
msgstr "Impossible d'activer %{msg}"

#: src/views/site/site_edit/RightSettings.vue:45
#: src/views/site/site_list/SiteList.vue:60
#: src/views/stream/components/RightSettings.vue:41
#: src/views/stream/StreamList.vue:75
msgid "Failed to disable %{msg}"
msgstr "Impossible de désactiver %{msg}"

#: src/views/site/site_edit/RightSettings.vue:36
#: src/views/site/site_list/SiteList.vue:50
#: src/views/stream/components/RightSettings.vue:32
#: src/views/stream/StreamList.vue:65
msgid "Failed to enable %{msg}"
msgstr "Impossible d'activer %{msg}"

#: src/language/constants.ts:5
msgid "Failed to get certificate information"
msgstr "Échec de l'obtention des informations sur le certificat"

#: src/constants/errors/self_check.ts:4
msgid "Failed to parse nginx.conf"
msgstr ""

#: src/constants/errors/self_check.ts:3
#, fuzzy
msgid "Failed to read nginx.conf"
msgstr "Impossible d'activer %{msg}"

#: src/views/site/site_edit/SiteEdit.vue:135
#: src/views/stream/StreamEdit.vue:122
msgid "Failed to save, syntax error(s) was detected in the configuration."
msgstr ""
"Échec de l'enregistrement, une ou plusieurs erreurs de syntaxe ont été "
"détectées dans la configuration."

#: src/language/constants.ts:31
msgid "File exists"
msgstr "Le fichier existe"

#: src/views/other/Error.vue:8
msgid "File Not Found"
msgstr "Fichier introuvable"

#: src/constants/errors/cert.ts:2
msgid "Filename is empty"
msgstr ""

#: src/views/nginx_log/NginxLog.vue:155
msgid "Filter"
msgstr "Filtrer"

#: src/language/constants.ts:19 src/views/site/SiteAdd.vue:97
msgid "Finished"
msgstr "Finie"

#: src/views/preference/components/RecoveryCodes.vue:70
msgid "First View"
msgstr ""

#: src/views/preference/components/AddPasskey.vue:71
msgid ""
"Follow the instructions in the dialog to complete the passkey registration "
"process."
msgstr ""

#: src/views/preference/BasicSettings.vue:59
#: src/views/preference/BasicSettings.vue:71
msgid "For Chinese user"
msgstr ""

#: src/views/preference/BasicSettings.vue:47
#, fuzzy
msgid "For Chinese user: https://mirror.ghproxy.com/"
msgstr "Utilisateur chinois : https://mirror.ghproxy.com/"

#: src/views/config/ConfigEditor.vue:216
msgid "Format Code"
msgstr "Code de formatage"

#: src/views/config/ConfigEditor.vue:183
msgid "Format error %{msg}"
msgstr "Erreur de format %{msg}"

#: src/views/config/ConfigEditor.vue:181
msgid "Format successfully"
msgstr "Formaté avec succès"

#: src/views/certificate/CertificateList/certColumns.tsx:32
#, fuzzy
msgid "General Certificate"
msgstr "Changer de certificat"

#: src/components/StdDesign/StdDataEntry/components/StdPassword.vue:55
msgid "Generate"
msgstr "Générer"

#: src/views/preference/components/RecoveryCodes.vue:138
#: src/views/preference/components/RecoveryCodes.vue:161
msgid "Generate New Recovery Codes"
msgstr ""

#: src/views/preference/components/RecoveryCodes.vue:161
msgid "Generate Recovery Codes"
msgstr ""

#: src/views/preference/components/RecoveryCodes.vue:32
#, fuzzy
msgid "Generate recovery codes successfully"
msgstr "Enregistré avec succès"

#: src/language/constants.ts:7
msgid "Generating private key for registering account"
msgstr "Génération de clé privée pour l'enregistrement du compte"

#: src/views/environment/BatchUpgrader.vue:177 src/views/system/Upgrade.vue:169
msgid "Get release information error"
msgstr "Erreur d'obtention des informations sur la version"

#: src/views/site/cert/components/ObtainCertLive.vue:44
msgid "Getting the certificate, please wait..."
msgstr "Obtention du certificat, veuillez patienter..."

#: src/views/preference/BasicSettings.vue:39
msgid "Github Proxy"
msgstr "Proxy Github"

#: src/components/SensitiveString/SensitiveString.vue:40
msgid "Hide"
msgstr ""

#: src/routes/index.ts:30
msgid "Home"
msgstr "Menu principal"

#: src/views/preference/CertSettings.vue:12
msgid "HTTP Challenge Port"
msgstr "Port de challenge HTTP"

#: src/views/preference/BasicSettings.vue:11
msgid "HTTP Host"
msgstr "Host HTTP"

#: src/views/preference/BasicSettings.vue:14
msgid "HTTP Port"
msgstr "Port HTTP"

#: src/views/site/cert/components/AutoCertStepOne.vue:70
msgid "HTTP01"
msgstr "HTTP01"

#: src/views/preference/BasicSettings.vue:51
msgid "ICP Number"
msgstr ""

#: src/views/certificate/ACMEUser.vue:45
msgid "If left blank, the default CA Dir will be used."
msgstr ""

#: src/views/preference/AuthSettings.vue:145
msgid ""
"If the number of login failed attempts from a ip reach the max attempts in "
"ban threshold minutes, the ip will be banned for a period of time."
msgstr ""

<<<<<<< HEAD
=======
#: src/views/preference/components/TOTP.vue:89
msgid ""
"If you lose your mobile phone, you can use the recovery code to reset your "
"2FA."
msgstr ""

>>>>>>> e92f00b3
#: src/views/preference/components/AddPasskey.vue:70
msgid "If your browser supports WebAuthn Passkey, a dialog box will appear."
msgstr ""

#: src/views/site/cert/components/AutoCertStepOne.vue:108
msgid ""
"If your domain has CNAME records and you cannot obtain certificates, you "
"need to enable this option."
msgstr ""

#: src/views/certificate/CertificateList/Certificate.vue:20
#, fuzzy
msgid "Import"
msgstr "Exporter"

#: src/routes/index.ts:174 src/views/certificate/CertificateEditor.vue:85
#, fuzzy
msgid "Import Certificate"
msgstr "État du certificat"

#: src/components/StdDesign/StdDetail/StdDetail.vue:81
#: src/constants/index.ts:18 src/views/notification/notificationColumns.tsx:29
msgid "Info"
msgstr ""

#: src/language/constants.ts:24
msgid "Initial core upgrader error"
msgstr "Erreur du programme de mise à niveau initial du core"

#: src/language/constants.ts:23
msgid "Initialing core upgrader"
msgstr "Initialisation du programme de mise à niveau du core"

<<<<<<< HEAD
#: src/views/preference/components/TOTP.vue:119
=======
#: src/views/preference/components/TOTP.vue:136
>>>>>>> e92f00b3
msgid "Input the code from the app:"
msgstr ""

#: src/components/TwoFA/Authorization.vue:82
<<<<<<< HEAD
=======
#: src/views/preference/components/TOTP.vue:149
>>>>>>> e92f00b3
msgid "Input the recovery code:"
msgstr ""

#: src/routes/index.ts:312 src/views/other/Install.vue:134
msgid "Install"
msgstr "Installer"

#: src/views/other/Install.vue:67
msgid "Install successfully"
msgstr "Installé avec succès"

#: src/views/preference/LogrotateSettings.vue:25
msgid "Interval"
msgstr ""

#: src/views/certificate/ACMEUser.vue:129
msgid "Invalid"
msgstr ""

#: src/views/config/components/Rename.vue:64
#: src/views/config/ConfigEditor.vue:250
msgid "Invalid filename"
msgstr ""

#: src/views/config/components/Mkdir.vue:57
#, fuzzy
msgid "Invalid folder name"
msgstr "Veuillez saisir votre nom d'utilisateur !"

#: src/constants/errors/user.ts:4
msgid "Invalid otp code"
msgstr ""

#: src/components/TwoFA/use2FAModal.ts:61
msgid "Invalid passcode or recovery code"
msgstr ""

#: src/constants/errors/user.ts:5
msgid "Invalid recovery code"
msgstr ""

<<<<<<< HEAD
#: src/views/preference/AuthSettings.vue:18
=======
#: src/constants/errors/middleware.ts:2
msgid "Invalid request format"
msgstr ""

#: src/views/preference/AuthSettings.vue:14
>>>>>>> e92f00b3
msgid "IP"
msgstr ""

#: src/views/certificate/CertificateList/Certificate.vue:28
#, fuzzy
msgid "Issue wildcard certificate"
msgstr "Obtenir un certificat"

#: src/views/certificate/WildcardCertificate.vue:59
#, fuzzy
msgid "Issue Wildcard Certificate"
msgstr "État du certificat"

#: src/language/constants.ts:20
msgid "Issued certificate successfully"
msgstr "Certificat délivré avec succès"

#: src/views/site/cert/CertInfo.vue:35
msgid "Issuer: %{issuer}"
msgstr ""

#: src/views/preference/BasicSettings.vue:20
msgid "Jwt Secret"
msgstr "Secret Jwt"

#: src/views/preference/components/RecoveryCodes.vue:74
msgid ""
"Keep your recovery codes as safe as your password. We recommend saving them "
"with a password manager."
msgstr ""

#: src/views/certificate/CertificateList/certColumns.tsx:62
#: src/views/site/cert/components/AutoCertStepOne.vue:77
#, fuzzy
msgid "Key Type"
msgstr "Type"

#: src/views/system/Upgrade.vue:179
msgid "Last checked at"
msgstr "Dernière vérification le"

#: src/views/preference/components/Passkey.vue:96
#, fuzzy
msgid "Last used at"
msgstr "Dernière vérification le"

#: src/views/user/userColumns.tsx:25
msgid "Leave blank for no change"
msgstr "Laisser vide pour aucun changement"

#: src/views/preference/OpenAISettings.vue:53
msgid "Leave blank for the default: https://api.openai.com/"
msgstr "Laissez vide pour la valeur par défaut : https://api.openai.com/"

#: src/components/StdDesign/StdDataDisplay/StdBatchEdit.vue:79
#, fuzzy
msgid "Leave blank if do not want to modify"
msgstr "Laisser vide pour aucun changement"

#: src/views/certificate/ACMEUser.vue:59
#, fuzzy
msgid "Leave blank if you don't need this."
msgstr "Laisser vide pour aucun changement"

#: src/views/certificate/CertificateEditor.vue:220
#: src/views/certificate/CertificateEditor.vue:233
#, fuzzy
msgid "Leave blank will not change anything"
msgstr "Laisser vide pour aucun changement"

#: src/views/site/cert/components/AutoCertStepOne.vue:105
msgid "Lego disable CNAME Support"
msgstr ""

#: src/views/system/About.vue:63
#, fuzzy
msgid "License"
msgstr "Licence"

#: src/views/dashboard/Environments.vue:141
#: src/views/dashboard/Environments.vue:156
msgid "Link Start"
msgstr ""

#: src/components/StdDesign/StdDataDisplay/StdCurd.vue:173
msgid "List"
msgstr ""

#: src/views/dashboard/ServerAnalytic.vue:183
#, fuzzy
msgid "Load Average:"
msgstr "Charges moyennes :"

#: src/views/environment/Environment.vue:49
msgid "Load from settings"
msgstr ""

#: src/views/environment/Environment.vue:17
#, fuzzy
msgid "Load successfully"
msgstr "Enregistré avec succès"

#: src/components/EnvIndicator/EnvIndicator.vue:39
#: src/components/NodeSelector/NodeSelector.vue:80
#, fuzzy
msgid "Local"
msgstr "Localisation"

#: src/views/site/ngx_conf/LocationEditor.vue:68
#, fuzzy
msgid "Location"
msgstr "Localisation"

#: src/views/site/ngx_conf/LocationEditor.vue:50
#, fuzzy
msgid "Locations"
msgstr "Localisations"

#: src/views/certificate/CertificateEditor.vue:243
#, fuzzy
msgid "Log"
msgstr "Connexion"

#: src/routes/index.ts:318 src/views/other/Login.vue:222
msgid "Login"
msgstr "Connexion"

#: src/views/other/Login.vue:114 src/views/other/Login.vue:65
msgid "Login successful"
msgstr "Connexion réussie"

#: src/layouts/HeaderLayout.vue:20
msgid "Logout successful"
msgstr "Déconnexion réussie"

#: src/views/preference/Preference.vue:176
msgid "Logrotate"
msgstr ""

#: src/views/preference/LogrotateSettings.vue:12
msgid ""
"Logrotate, by default, is enabled in most mainstream Linux distributions for "
"users who install Nginx UI on the host machine, so you don't need to modify "
"the parameters on this page. For users who install Nginx UI using Docker "
"containers, you can manually enable this option. The crontab task scheduler "
"of Nginx UI will execute the logrotate command at the interval you set in "
"minutes."
msgstr ""

#: src/views/site/cert/components/AutoCertStepOne.vue:53
#, fuzzy
msgid ""
"Make sure you have configured a reverse proxy for .well-known directory to "
"HTTPChallengePort before obtaining the certificate."
msgstr ""
"Assurez vous d'avoir configuré un reverse proxy pour le répertoire .well-"
"known vers HTTPChallengePort avant d'obtenir le certificat."

#: src/routes/index.ts:108 src/views/config/ConfigEditor.vue:102
#: src/views/config/ConfigEditor.vue:139 src/views/config/ConfigList.vue:69
msgid "Manage Configs"
msgstr "Gérer les configurations"

#: src/routes/index.ts:47 src/views/site/site_list/SiteList.vue:94
msgid "Manage Sites"
msgstr "Gérer les sites"

#: src/routes/index.ts:89 src/views/stream/StreamList.vue:119
#, fuzzy
msgid "Manage Streams"
msgstr "Gérer les sites"

#: src/routes/index.ts:257 src/views/user/User.vue:10
msgid "Manage Users"
msgstr "Gérer les utilisateurs"

#: src/views/certificate/CertificateList/certColumns.tsx:31
#, fuzzy
msgid "Managed Certificate"
msgstr "Changer de certificat"

#: src/views/preference/AuthSettings.vue:135
msgid "Max Attempts"
msgstr ""

#: src/views/dashboard/ServerAnalytic.vue:222
#: src/views/dashboard/ServerAnalytic.vue:223
msgid "Memory"
msgstr "Mémoire"

#: src/views/dashboard/ServerAnalytic.vue:212
msgid "Memory and Storage"
msgstr "Mémoire et stockage"

#: src/views/preference/LogrotateSettings.vue:29
msgid "Minutes"
msgstr ""

#: src/views/preference/OpenAISettings.vue:32
#, fuzzy
msgid "Model"
msgstr "Mode d'exécution"

#: src/components/ChatGPT/ChatGPT.vue:352
#: src/components/StdDesign/StdDataDisplay/StdCurd.vue:151
#: src/components/StdDesign/StdDataDisplay/StdTable.vue:498
#: src/views/config/ConfigList.vue:159
msgid "Modify"
msgstr "Modifier"

#: src/routes/index.ts:164 src/views/certificate/CertificateEditor.vue:85
#, fuzzy
msgid "Modify Certificate"
msgstr "État du certificat"

#: src/views/site/SiteAdd.vue:154
msgid "Modify Config"
msgstr "Modifier la configuration"

#: src/components/StdDesign/StdDataDisplay/StdCurd.vue:262
#, fuzzy
msgid "Modify Mode"
msgstr "Modifier"

#: src/views/site/ngx_conf/directive/DirectiveAdd.vue:68
msgid "Multi-line Directive"
msgstr "Directive multiligne"

#: src/views/certificate/ACMEUser.vue:13
#: src/views/certificate/CertificateEditor.vue:160
#: src/views/certificate/CertificateList/certColumns.tsx:10
#: src/views/certificate/DNSCredential.vue:11
#: src/views/config/components/Mkdir.vue:64
#: src/views/config/configColumns.tsx:7 src/views/config/ConfigEditor.vue:256
#: src/views/environment/envColumns.tsx:9
#: src/views/preference/components/AddPasskey.vue:75
#: src/views/site/ngx_conf/NgxUpstream.vue:177
#: src/views/site/site_category/columns.ts:7
#: src/views/site/site_edit/RightSettings.vue:88
#: src/views/site/site_list/columns.tsx:15
#: src/views/site/site_list/SiteDuplicate.vue:79
#: src/views/stream/components/RightSettings.vue:82
#: src/views/stream/components/StreamDuplicate.vue:128
#: src/views/stream/StreamList.vue:13 src/views/stream/StreamList.vue:186
msgid "Name"
msgstr "Nom"

#: src/views/dashboard/ServerAnalytic.vue:327
msgid "Network"
msgstr "Réseau"

#: src/views/dashboard/ServerAnalytic.vue:269
msgid "Network Statistics"
msgstr "Statistiques du réseau"

#: src/views/dashboard/ServerAnalytic.vue:276
msgid "Network Total Receive"
msgstr "Réception totale du réseau"

#: src/views/dashboard/ServerAnalytic.vue:282
msgid "Network Total Send"
msgstr "Envoi total réseau"

#: src/views/config/components/Rename.vue:72
#, fuzzy
msgid "New name"
msgstr "Nom d'utilisateur"

#: src/views/config/ConfigEditor.vue:269
#, fuzzy
msgid "New Path"
msgstr "Chemin"

#: src/views/system/Upgrade.vue:208
msgid "New version released"
msgstr "Nouvelle version publiée"

#: src/views/certificate/WildcardCertificate.vue:91
#: src/views/site/cert/components/ObtainCert.vue:211
#: src/views/site/SiteAdd.vue:141
msgid "Next"
msgstr "Suivant"

#: src/views/preference/Preference.vue:164
#, fuzzy
msgid "Nginx"
msgstr "Journal Nginx"

#: src/views/preference/NginxSettings.vue:9
msgid "Nginx Access Log Path"
msgstr "Chemin du journal d'accès Nginx"

#: src/views/system/SelfCheck/tasks.ts:11
msgid "Nginx Conf Include Sites Enabled"
msgstr ""

#: src/views/system/SelfCheck/tasks.ts:15
msgid "Nginx Conf Include Streams Enabled"
msgstr ""

#: src/constants/errors/self_check.ts:5
msgid "Nginx conf no http block"
msgstr ""

#: src/constants/errors/self_check.ts:7
msgid "Nginx conf no stream block"
msgstr ""

#: src/constants/errors/self_check.ts:6
msgid "Nginx conf not include sites-enabled"
msgstr ""

#: src/constants/errors/self_check.ts:8
msgid "Nginx conf not include stream-enabled"
msgstr ""

#: src/views/site/site_edit/SiteEdit.vue:223
#: src/views/stream/StreamEdit.vue:207
msgid "Nginx Configuration Parse Error"
msgstr "Erreur d'analyse de configuration Nginx"

#: src/views/preference/NginxSettings.vue:15
#, fuzzy
msgid "Nginx Configurations Directory"
msgstr "Erreur d'analyse de configuration Nginx"

#: src/components/NginxControl/NginxControl.vue:64
msgid "Nginx Control"
msgstr "Contrôle Nginx"

#: src/views/preference/NginxSettings.vue:12
msgid "Nginx Error Log Path"
msgstr "Chemin du journal des erreurs Nginx"

#: src/views/site/ngx_conf/NginxStatusAlert.vue:15
msgid "Nginx is not running"
msgstr ""

#: src/routes/index.ts:202 src/views/nginx_log/NginxLog.vue:148
msgid "Nginx Log"
msgstr "Journal Nginx"

#: src/views/preference/NginxSettings.vue:18
#, fuzzy
msgid "Nginx Log Directory Whitelist"
msgstr "Erreur d'analyse de configuration Nginx"

#: src/views/preference/NginxSettings.vue:27
#, fuzzy
msgid "Nginx PID Path"
msgstr "Chemin du journal des erreurs Nginx"

#: src/views/preference/NginxSettings.vue:30
#, fuzzy
msgid "Nginx Reload Command"
msgstr "Commande de démarrage du terminal"

#: src/components/NginxControl/NginxControl.vue:26
msgid "Nginx reloaded successfully"
msgstr "Nginx a été rechargé avec succès"

#: src/views/preference/NginxSettings.vue:33
#, fuzzy
msgid "Nginx Restart Command"
msgstr "Commande de démarrage du terminal"

#: src/components/NginxControl/NginxControl.vue:40
msgid "Nginx restarted successfully"
msgstr "Nginx a redémarré avec succès"

#: src/components/ChatGPT/ChatGPT.vue:374
#: src/components/Notification/Notification.vue:128
#: src/components/StdDesign/StdDataDisplay/StdBatchEdit.vue:63
#: src/components/StdDesign/StdDataDisplay/StdBulkActions.vue:94
#: src/components/StdDesign/StdDataDisplay/StdTable.vue:510
#: src/components/StdDesign/StdDataDisplay/StdTable.vue:524
#: src/components/StdDesign/StdDataDisplay/StdTable.vue:538
#: src/views/notification/Notification.vue:37
#: src/views/preference/AuthSettings.vue:164
#: src/views/preference/CertSettings.vue:70
#: src/views/site/ngx_conf/directive/DirectiveEditorItem.vue:97
#: src/views/site/ngx_conf/LocationEditor.vue:88
#: src/views/site/site_list/SiteList.vue:143
#: src/views/stream/StreamList.vue:163
msgid "No"
msgstr "Non"

#: src/views/preference/BasicSettings.vue:30
#, fuzzy
msgid "Node name"
msgstr "Nom d'utilisateur"

#: src/views/preference/BasicSettings.vue:23
#, fuzzy
msgid "Node Secret"
msgstr "Secret Jwt"

#: src/views/certificate/CertificateList/certColumns.tsx:91
msgid "Not After"
msgstr ""

#: src/routes/index.ts:324
msgid "Not Found"
msgstr "Introuvable"

#: src/views/site/cert/CertInfo.vue:41
msgid "Not Valid Before: %{date}"
msgstr "Non valide avant : %{date}"

#: src/views/certificate/DNSCredential.vue:49
#: src/views/site/cert/components/AutoCertStepOne.vue:39
msgid "Note"
msgstr "Note"

#: src/views/site/site_edit/RightSettings.vue:120
msgid ""
"Note, if the configuration file include other configurations or "
"certificates, please synchronize them to the remote nodes in advance."
msgstr ""

#: src/views/notification/Notification.vue:28
#, fuzzy
msgid "Notification"
msgstr "Certification"

#: src/components/Notification/Notification.vue:126 src/routes/index.ts:248
#, fuzzy
msgid "Notifications"
msgstr "Certification"

#: src/views/site/cert/components/ObtainCert.vue:182
msgid "Obtain certificate"
msgstr "Obtenir un certificat"

#: src/language/constants.ts:15
msgid "Obtaining certificate"
msgstr "Obtention du certificat"

#: src/views/site/cert/components/AutoCertStepOne.vue:95
msgid "OCSP Must Staple"
msgstr ""

#: src/views/site/cert/components/AutoCertStepOne.vue:99
msgid ""
"OCSP Must Staple may cause errors for some users on first access using "
"Firefox."
msgstr ""

#: src/components/NodeSelector/NodeSelector.vue:103
#: src/views/dashboard/Environments.vue:107
#: src/views/environment/envColumns.tsx:56
msgid "Offline"
msgstr ""

#: src/components/StdDesign/StdDataDisplay/StdCurd.vue:247
#: src/components/StdDesign/StdDataDisplay/StdTable.vue:511
#: src/components/StdDesign/StdDataDisplay/StdTable.vue:525
#: src/components/StdDesign/StdDataDisplay/StdTable.vue:539
#: src/components/StdDesign/StdDataEntry/components/StdSelector.vue:188
msgid "Ok"
msgstr ""

#: src/components/ChatGPT/ChatGPT.vue:375
#: src/components/Notification/Notification.vue:129
#: src/components/StdDesign/StdDataDisplay/StdBulkActions.vue:95
#: src/views/notification/Notification.vue:38
#: src/views/site/cert/components/ObtainCert.vue:139
#: src/views/site/ngx_conf/NgxConfigEditor.vue:50
#: src/views/site/ngx_conf/NgxServer.vue:79
#: src/views/site/ngx_conf/NgxUpstream.vue:33
#: src/views/site/site_edit/RightSettings.vue:54
#: src/views/site/site_list/SiteList.vue:144
#: src/views/stream/components/Deploy.vue:19
#: src/views/stream/components/RightSettings.vue:50
#: src/views/stream/StreamList.vue:164
msgid "OK"
msgstr "OK"

#: src/views/certificate/DNSCredential.vue:59
msgid "Once the verification is complete, the records will be removed."
msgstr ""

#: src/components/NodeSelector/NodeSelector.vue:83
#: src/components/NodeSelector/NodeSelector.vue:97
#: src/views/dashboard/Environments.vue:100
#: src/views/environment/envColumns.tsx:52
msgid "Online"
msgstr ""

#: src/views/preference/Preference.vue:170
msgid "OpenAI"
msgstr "OpenAI"

#: src/components/TwoFA/Authorization.vue:112 src/views/other/Login.vue:231
msgid "Or"
msgstr ""

#: src/views/preference/components/TOTP.vue:112
msgid "Or enter the secret: %{secret}"
msgstr ""

#: src/views/config/components/Rename.vue:68
msgid "Original name"
msgstr ""

#: src/views/system/Upgrade.vue:175
msgid "OS"
msgstr "OS"

#: src/views/dashboard/ServerAnalytic.vue:189
msgid "OS:"
msgstr "OS :"

#: src/constants/errors/user.ts:8
msgid "Otp or recovery code empty"
msgstr ""

#: src/views/config/ConfigEditor.vue:294
#: src/views/stream/components/Deploy.vue:84
msgid "Overwrite"
msgstr ""

#: src/views/config/ConfigEditor.vue:298
#: src/views/stream/components/Deploy.vue:88
msgid "Overwrite exist file"
msgstr ""

#: src/views/site/ngx_conf/directive/DirectiveAdd.vue:94
msgid "Params"
msgstr "Paramètres"

#: src/views/preference/components/Passkey.vue:59
msgid "Passkey"
msgstr ""

#: src/views/preference/components/Passkey.vue:62
msgid ""
"Passkeys are webauthn credentials that validate your identity using touch, "
"facial recognition, a device password, or a PIN. They can be used as a "
"password replacement or as a 2FA method."
msgstr ""

#: src/views/other/Login.vue:183 src/views/user/userColumns.tsx:18
msgid "Password"
msgstr "Mot de passe"

#: src/views/other/Install.vue:108
msgid "Password (*)"
msgstr "Mot de passe (*)"

#: src/constants/errors/user.ts:2
#, fuzzy
msgid "Password incorrect"
msgstr "Le pseudo ou mot de passe est incorect"

#: src/views/other/Install.vue:48
msgid "Password length cannot exceed 20 characters"
msgstr ""

#: src/views/config/ConfigEditor.vue:263
#: src/views/site/ngx_conf/LocationEditor.vue:109
#: src/views/site/ngx_conf/LocationEditor.vue:137
msgid "Path"
msgstr "Chemin"

#: src/constants/errors/cert.ts:7 src/constants/errors/config.ts:2
msgid "Path: {0} is not under the nginx conf dir: {1}"
msgstr ""

#: src/constants/errors/cert.ts:6
msgid "Payload resource is nil"
msgstr ""

#: src/views/environment/BatchUpgrader.vue:232
msgid "Perform"
msgstr ""

#: src/language/constants.ts:28
msgid "Perform core upgrade error"
msgstr "Erreur lors de la mise a niveau du core"

#: src/language/constants.ts:27
msgid "Performing core upgrade"
msgstr "Exécution de la mise à niveau du core"

#: src/constants/errors/crypto.ts:2
msgid "Plain text is empty"
msgstr ""

#: src/views/preference/components/AddPasskey.vue:69
msgid ""
"Please enter a name for the passkey you wish to create and click the OK "
"button below."
msgstr ""

#: src/components/TwoFA/Authorization.vue:70
msgid "Please enter the OTP code:"
msgstr ""

#: src/views/certificate/DNSCredential.vue:53
msgid ""
"Please fill in the API authentication credentials provided by your DNS "
"provider."
msgstr ""

#: src/components/StdDesign/StdDataDisplay/StdCurd.vue:106
msgid "Please fill in the required fields"
msgstr ""

#: src/views/site/cert/components/AutoCertStepOne.vue:57
#, fuzzy
msgid ""
"Please first add credentials in Certification > DNS Credentials, and then "
"select one of the credentialsbelow to request the API of the DNS provider."
msgstr ""
"Veuillez d'abord ajouter des informations d'identification dans "
"Certification > Informations d'identification DNS, puis sélectionnez l'une "
"des informations d'identification ci-dessous pour demander l'API du "
"fournisseur DNS."

#: src/views/config/components/Rename.vue:63
#: src/views/config/ConfigEditor.vue:249
#, fuzzy
msgid "Please input a filename"
msgstr "Veuillez saisir votre nom d'utilisateur !"

#: src/views/config/components/Mkdir.vue:56
#, fuzzy
msgid "Please input a folder name"
msgstr "Veuillez saisir votre nom d'utilisateur !"

#: src/views/stream/components/StreamDuplicate.vue:38
msgid ""
"Please input name, this will be used as the filename of the new "
"configuration!"
msgstr ""
"Veuillez entrer le nom, il sera utilisé comme nom de fichier de la nouvelle "
"configuration !"

#: src/views/site/site_list/SiteDuplicate.vue:33
#, fuzzy
msgid ""
"Please input name, this will be used as the filename of the new "
"configuration."
msgstr ""
"Veuillez entrer le nom, il sera utilisé comme nom de fichier de la nouvelle "
"configuration !"

#: src/views/other/Install.vue:32
msgid "Please input your E-mail!"
msgstr "Veuillez saisir votre e-mail !"

#: src/views/other/Install.vue:44 src/views/other/Login.vue:47
msgid "Please input your password!"
msgstr "Veuillez saisir votre mot de passe !"

#: src/views/other/Install.vue:38 src/views/other/Login.vue:41
msgid "Please input your username!"
msgstr "Veuillez saisir votre nom d'utilisateur !"

#: src/views/certificate/DNSCredential.vue:62
msgid ""
"Please note that the unit of time configurations below are all in seconds."
msgstr ""

#: src/views/environment/Environment.vue:58
msgid "Please select at least one node to upgrade"
msgstr ""

#: src/views/stream/components/StreamDuplicate.vue:45
msgid "Please select at least one node!"
msgstr ""

#: src/components/Notification/config.ts:11
#: src/components/Notification/config.ts:27
#: src/components/Notification/config.ts:41
#: src/components/Notification/config.ts:54
#: src/components/Notification/config.ts:67
#: src/components/Notification/config.ts:80
#: src/components/Notification/config.ts:93
#, fuzzy
msgid "Please upgrade the remote Nginx UI to the latest version"
msgstr "Dupliqué avec succès"

#: src/views/environment/BatchUpgrader.vue:167
#: src/views/environment/BatchUpgrader.vue:220 src/views/system/Upgrade.vue:194
#: src/views/system/Upgrade.vue:245
msgid "Pre-release"
msgstr ""

#: src/routes/index.ts:266 src/views/preference/Preference.vue:141
msgid "Preference"
msgstr "Préférence"

#: src/language/constants.ts:8
#, fuzzy
msgid "Preparing lego configurations"
msgstr "Préparation des configurations de lego"

#: src/language/constants.ts:3
msgid "Prohibit changing root password in demo"
msgstr "Interdire la modification du mot de passe root dans la démo"

#: src/language/constants.ts:4
msgid "Prohibit deleting the default user"
msgstr "Interdire la suppression de l'utilisateur par défaut"

#: src/views/system/About.vue:51
msgid "Project Team"
msgstr "Groupe de projet"

#: src/views/certificate/DNSCredential.vue:19
msgid "Provider"
msgstr "Fournisseur"

#: src/views/certificate/ACMEUser.vue:51
#, fuzzy
msgid "Proxy"
msgstr "Proxy d'API"

#: src/views/preference/BasicSettings.vue:63
msgid "Public Security Number"
msgstr ""

#: src/views/dashboard/ServerAnalytic.vue:37
#: src/views/dashboard/ServerAnalytic.vue:383
#, fuzzy
msgid "Reads"
msgstr "Lectures"

#: src/views/dashboard/ServerAnalytic.vue:334
#: src/views/dashboard/ServerAnalytic.vue:35
#, fuzzy
msgid "Receive"
msgstr "Recevoir"

#: src/views/system/SelfCheck/SelfCheck.vue:47
msgid "Recheck"
msgstr ""

#: src/components/StdDesign/StdDataDisplay/StdBulkActions.vue:43
#: src/components/StdDesign/StdDataDisplay/StdTable.vue:533
msgid "Recover"
msgstr ""

#: src/components/StdDesign/StdDataDisplay/StdTable.vue:189
#, fuzzy
msgid "Recovered Successfully"
msgstr "Enregistré avec succès"

#: src/components/TwoFA/Authorization.vue:89
<<<<<<< HEAD
msgid "Recovery"
msgstr ""

#: src/views/preference/components/RecoveryCodes.vue:68
msgid "Recovery Codes"
msgstr ""

#: src/views/preference/components/RecoveryCodes.vue:73
msgid ""
"Recovery codes are used to access your account when you lose access to your "
"2FA device. Each code can only be used once."
=======
#: src/views/preference/components/TOTP.vue:156
msgid "Recovery"
msgstr ""

#: src/views/preference/components/TOTP.vue:82
msgid "Recovery Code"
msgstr ""

#: src/views/preference/components/TOTP.vue:91
msgid "Recovery Code:"
>>>>>>> e92f00b3
msgstr ""

#: src/views/preference/CertSettings.vue:37
msgid "Recursive Nameservers"
msgstr ""

#: src/components/ChatGPT/ChatGPT.vue:387
msgid "Regenerate response"
msgstr "Régénérer la réponse"

#: src/views/certificate/ACMEUser.vue:137
#, fuzzy
msgid "Register"
msgstr "Enregistrement de l'utilisateur"

#: src/views/certificate/ACMEUser.vue:56
msgid ""
"Register a user or use this account to issue a certificate through an HTTP "
"proxy."
msgstr ""

#: src/views/certificate/ACMEUser.vue:106
#, fuzzy
msgid "Register failed"
msgstr "Enregistrement de l'utilisateur"

#: src/views/certificate/ACMEUser.vue:77
#, fuzzy
msgid "Register On Startup"
msgstr "Enregistrement de l'utilisateur"

#: src/views/preference/components/AddPasskey.vue:25
#, fuzzy
msgid "Register passkey successfully"
msgstr "Activé avec succès"

#: src/views/certificate/ACMEUser.vue:104
#, fuzzy
msgid "Register successfully"
msgstr "Activé avec succès"

#: src/language/constants.ts:14
msgid "Registering user"
msgstr "Enregistrement de l'utilisateur"

#: src/views/certificate/ACMEUser.vue:120
#, fuzzy
msgid "Registration Status"
msgstr "Enregistrement de l'utilisateur"

#: src/views/system/Upgrade.vue:226
msgid "Reinstall"
msgstr "Réinstaller"

#: src/views/system/Upgrade.vue:249
msgid "Release Note"
msgstr "Note de version"

#: src/components/ChatGPT/ChatGPT.vue:362
#: src/components/NginxControl/NginxControl.vue:99
msgid "Reload"
msgstr "Recharger"

#: src/components/NginxControl/NginxControl.vue:73
msgid "Reloading"
msgstr "Rechargement"

#: src/language/constants.ts:18
msgid "Reloading nginx"
msgstr "Rechargement de nginx"

#: src/views/preference/AuthSettings.vue:169
msgid "Remove"
msgstr ""

#: src/components/Notification/config.ts:56
#, fuzzy
msgid "Remove site %{site} from %{node} error, response: %{resp}"
msgstr "Supprimer le site : %{site_name}"

#: src/components/Notification/config.ts:48
#, fuzzy
msgid "Remove Site %{site} from %{node} successfully"
msgstr "Dupliqué avec succès"

#: src/views/preference/AuthSettings.vue:51
#: src/views/preference/components/Passkey.vue:46
#, fuzzy
msgid "Remove successfully"
msgstr "Enregistré avec succès"

#: src/components/Notification/Notification.vue:97
#, fuzzy
msgid "Removed successfully"
msgstr "Enregistré avec succès"

#: src/views/config/components/ConfigName.vue:48
#: src/views/config/components/Rename.vue:54
#: src/views/config/ConfigList.vue:166
#: src/views/site/ngx_conf/NgxUpstream.vue:125
#: src/views/site/site_edit/components/ConfigName.vue:44
#, fuzzy
msgid "Rename"
msgstr "Nom d'utilisateur"

#: src/components/Notification/config.ts:30
#, fuzzy
msgid ""
"Rename %{orig_path} to %{new_path} on %{env_name} failed, response: %{resp}"
msgstr "Dupliqué avec succès"

#: src/components/Notification/config.ts:20
#, fuzzy
msgid "Rename %{orig_path} to %{new_path} on %{env_name} successfully"
msgstr "Dupliqué avec succès"

#: src/language/constants.ts:41
#, fuzzy
msgid "Rename Remote Config Error"
msgstr "Changer de certificat"

#: src/language/constants.ts:40
#, fuzzy
msgid "Rename Remote Config Success"
msgstr "Changer de certificat"

#: src/language/constants.ts:55
#, fuzzy
msgid "Rename Remote Site Error"
msgstr "Changer de certificat"

#: src/language/constants.ts:54
#, fuzzy
msgid "Rename Remote Site Success"
msgstr "Changer de certificat"

#: src/components/Notification/config.ts:95
#, fuzzy
msgid "Rename Site %{site} to %{new_site} on %{node} error, response: %{resp}"
msgstr "Dupliqué avec succès"

#: src/components/Notification/config.ts:87
#, fuzzy
msgid "Rename Site %{site} to %{new_site} on %{node} successfully"
msgstr "Dupliqué avec succès"

#: src/views/config/components/Rename.vue:42
#, fuzzy
msgid "Rename successfully"
msgstr "Activé avec succès"

#: src/views/config/components/ConfigName.vue:30
#: src/views/site/site_edit/components/ConfigName.vue:27
#, fuzzy
msgid "Renamed successfully"
msgstr "Activé avec succès"

#: src/views/certificate/RenewCert.vue:45
#: src/views/certificate/RenewCert.vue:49
#, fuzzy
msgid "Renew Certificate"
msgstr "Changer de certificat"

#: src/language/constants.ts:35
#, fuzzy
msgid "Renew Certificate Error"
msgstr "Changer de certificat"

#: src/language/constants.ts:34
#, fuzzy
msgid "Renew Certificate Success"
msgstr "Changer de certificat"

#: src/views/certificate/RenewCert.vue:27
#: src/views/certificate/WildcardCertificate.vue:48
#, fuzzy
msgid "Renew successfully"
msgstr "Activé avec succès"

#: src/constants/errors/crypto.ts:4
msgid "Request timeout"
msgstr ""

#: src/language/constants.ts:32
msgid "Requested with wrong parameters"
msgstr ""

#: src/components/StdDesign/StdDataDisplay/StdTable.vue:442
msgid "Reset"
msgstr "Réinitialiser"

<<<<<<< HEAD
#: src/views/preference/components/TOTP.vue:93
=======
#: src/views/preference/components/TOTP.vue:111
>>>>>>> e92f00b3
#, fuzzy
msgid "Reset 2FA"
msgstr "Réinitialiser"

#: src/components/NginxControl/NginxControl.vue:92
msgid "Restart"
msgstr "Redémarrer"

#: src/components/NginxControl/NginxControl.vue:78
msgid "Restarting"
msgstr "Redémarrage"

#: src/views/preference/AuthSettings.vue:107
msgid "RP Display Name"
msgstr ""

#: src/views/preference/AuthSettings.vue:113
msgid "RP Origins"
msgstr ""

#: src/views/preference/AuthSettings.vue:101
msgid "RPID"
msgstr ""

#: src/views/preference/BasicSettings.vue:17
msgid "Run Mode"
msgstr "Mode d'exécution"

#: src/components/NginxControl/NginxControl.vue:68
msgid "Running"
msgstr "En cours d'éxécution"

#: src/components/ChatGPT/ChatGPT.vue:355
#: src/components/StdDesign/StdDataDisplay/StdBatchEdit.vue:64
#: src/components/StdDesign/StdDetail/StdDetail.vue:93
#: src/views/certificate/CertificateEditor.vue:262
#: src/views/config/components/ConfigName.vue:56
#: src/views/config/ConfigEditor.vue:222
#: src/views/preference/components/Passkey.vue:130
#: src/views/preference/Preference.vue:187
#: src/views/site/ngx_conf/directive/DirectiveEditorItem.vue:127
#: src/views/site/site_edit/components/ConfigName.vue:52
#: src/views/site/site_edit/SiteEdit.vue:271
#: src/views/stream/StreamEdit.vue:252
msgid "Save"
msgstr "Enregistrer"

#: src/views/site/ngx_conf/directive/DirectiveAdd.vue:127
msgid "Save Directive"
msgstr "Enregistrer la directive"

#: src/views/config/ConfigEditor.vue:171
#: src/views/site/ngx_conf/directive/DirectiveEditorItem.vue:41
#: src/views/site/SiteAdd.vue:46
msgid "Save error %{msg}"
msgstr "Enregistrer l'erreur %{msg}"

#: src/language/constants.ts:47
#, fuzzy
msgid "Save Remote Site Error"
msgstr "Changer de certificat"

#: src/language/constants.ts:46
#, fuzzy
msgid "Save Remote Site Success"
msgstr "Changer de certificat"

#: src/components/Notification/config.ts:43
#, fuzzy
msgid "Save site %{site} to %{node} error, response: %{resp}"
msgstr "Dupliqué avec succès"

#: src/components/Notification/config.ts:35
#, fuzzy
msgid "Save Site %{site} to %{node} successfully"
msgstr "Dupliqué avec succès"

#: src/components/StdDesign/StdDataDisplay/StdBatchEdit.vue:47
#: src/components/StdDesign/StdDataDisplay/StdCurd.vue:97
#: src/views/certificate/CertificateEditor.vue:49
#: src/views/preference/Preference.vue:113
msgid "Save successfully"
msgstr "Sauvegarde réussie"

#: src/views/config/ConfigEditor.vue:167
#: src/views/site/ngx_conf/directive/DirectiveEditorItem.vue:39
#: src/views/site/site_edit/SiteEdit.vue:152 src/views/site/SiteAdd.vue:37
#: src/views/stream/StreamEdit.vue:138
msgid "Saved successfully"
msgstr "Enregistré avec succès"

<<<<<<< HEAD
#: src/views/preference/components/TOTP.vue:69
=======
#: src/views/preference/components/TOTP.vue:72
>>>>>>> e92f00b3
msgid "Scan the QR code with your mobile phone to add the account to the app."
msgstr ""

#: src/views/certificate/DNSChallenge.vue:90
msgid "SDK"
msgstr ""

<<<<<<< HEAD
#: src/views/preference/components/TOTP.vue:109
=======
#: src/views/preference/components/TOTP.vue:128
>>>>>>> e92f00b3
msgid "Secret has been copied"
msgstr ""

#: src/components/StdDesign/StdDataEntry/components/StdSelector.vue:189
msgid "Selector"
msgstr "Sélecteur"

#: src/routes/index.ts:283 src/views/system/SelfCheck/SelfCheck.vue:42
msgid "Self Check"
msgstr ""

#: src/views/dashboard/ServerAnalytic.vue:344
#: src/views/dashboard/ServerAnalytic.vue:35
msgid "Send"
msgstr "Envoyer"

#: src/views/dashboard/ServerAnalytic.vue:175
msgid "Server Info"
msgstr "Informations sur le serveur"

#: src/views/site/cert/components/ObtainCert.vue:107
msgid "server_name not found in directives"
msgstr "server_name introuvable dans les directives"

#: src/views/site/SiteAdd.vue:120
msgid "server_name parameter is required"
msgstr "Le paramètre server_name est obligatoire"

#: src/constants/errors/nginx_log.ts:3
msgid "ServerIdx out of range"
msgstr ""

#: src/constants/errors/user.ts:11
#, fuzzy
msgid "Session not found"
msgstr "Fichier introuvable"

#: src/views/preference/CertSettings.vue:33
msgid ""
"Set the recursive nameservers to override the systems nameservers for the "
"step of DNS challenge."
msgstr ""

#: src/language/constants.ts:11
#, fuzzy
msgid "Setting DNS01 challenge provider"
msgstr "Utilisation du fournisseur de challenge DNS01"

#: src/language/constants.ts:12
msgid "Setting environment variables"
msgstr "Définition des variables d'environnement"

#: src/language/constants.ts:10
#, fuzzy
msgid "Setting HTTP01 challenge provider"
msgstr "Utilisation du fournisseur de challenge HTTP01"

#: src/constants/errors/nginx_log.ts:8
msgid ""
"Settings.NginxLogSettings.AccessLogPath is empty, refer to https://nginxui."
"com/guide/config-nginx.html for more information"
msgstr ""

#: src/constants/errors/nginx_log.ts:7
msgid ""
"Settings.NginxLogSettings.ErrorLogPath is empty, refer to https://nginxui."
"com/guide/config-nginx.html for more information"
msgstr ""

#: src/components/SensitiveString/SensitiveString.vue:40
msgid "Show"
msgstr ""

#: src/views/other/Login.vue:240
msgid "Sign in with a passkey"
msgstr ""

#: src/views/site/ngx_conf/directive/DirectiveAdd.vue:65
msgid "Single Directive"
msgstr "Directive unique"

#: src/routes/index.ts:71 src/views/site/site_category/SiteCategory.vue:10
msgid "Site Categories"
msgstr ""

#: src/constants/errors/site.ts:4
#, fuzzy
msgid "Site is enabled"
msgstr "Auto Cert"

#: src/routes/index.ts:224
msgid "Site Logs"
msgstr "Journaux du site"

#: src/constants/errors/site.ts:2
#, fuzzy
msgid "Site not found"
msgstr "Fichier introuvable"

#: src/views/system/SelfCheck/tasks.ts:3
#, fuzzy
msgid "Sites Directory"
msgstr "Directive"

#: src/routes/index.ts:56
msgid "Sites List"
msgstr "Liste des sites"

#: src/constants/errors/self_check.ts:10
#, fuzzy
msgid "Sites-available directory not exist"
msgstr "Directive"

#: src/constants/errors/self_check.ts:11
#, fuzzy
msgid "Sites-enabled directory not exist"
msgstr "Directive"

#: src/views/certificate/CertificateEditor.vue:211
#, fuzzy
msgid "SSL Certificate Content"
msgstr "Contenu de la certification SSL"

#: src/views/certificate/CertificateEditor.vue:224
#, fuzzy
msgid "SSL Certificate Key Content"
msgstr "Contenu de la clé de certification SSL"

#: src/views/certificate/CertificateEditor.vue:190
msgid "SSL Certificate Key Path"
msgstr "Chemin de la clé du certificat SSL"

#: src/views/certificate/CertificateEditor.vue:175
msgid "SSL Certificate Path"
msgstr "Chemin du certificat SSL"

#: src/views/other/Login.vue:198
#, fuzzy
msgid "SSO Login"
msgstr "Connexion"

#: src/views/environment/BatchUpgrader.vue:164
#: src/views/environment/BatchUpgrader.vue:214 src/views/system/Upgrade.vue:191
#: src/views/system/Upgrade.vue:239
#, fuzzy
msgid "Stable"
msgstr "Tableau"

#: src/views/certificate/ACMEUser.vue:65
#: src/views/certificate/CertificateList/certColumns.tsx:68
#: src/views/environment/envColumns.tsx:44
#: src/views/site/site_list/columns.tsx:42 src/views/stream/StreamList.vue:23
msgid "Status"
msgstr "Statut"

#: src/components/NginxControl/NginxControl.vue:83
msgid "Stopped"
msgstr "Arrêté"

#: src/views/dashboard/ServerAnalytic.vue:250
#: src/views/dashboard/ServerAnalytic.vue:251
msgid "Storage"
msgstr "Stockage"

#: src/views/system/SelfCheck/tasks.ts:7
#, fuzzy
msgid "Streams Directory"
msgstr "Directive"

#: src/constants/errors/self_check.ts:12
#, fuzzy
msgid "Streams-available directory not exist"
msgstr "Directive"

#: src/constants/errors/self_check.ts:13
#, fuzzy
msgid "Streams-enabled directory not exist"
msgstr "Directive"

#: src/constants/index.ts:19 src/views/notification/notificationColumns.tsx:36
msgid "Success"
msgstr ""

#: src/views/system/SelfCheck/SelfCheck.vue:78
msgid ""
"Support communication with the backend through the WebSocket protocol. If "
"your Nginx UI is being used via an Nginx reverse proxy, please refer to this "
"link to write the corresponding configuration file: https://nginxui.com/"
"guide/nginx-proxy-example.html"
msgstr ""

#: src/views/dashboard/ServerAnalytic.vue:236
#: src/views/dashboard/ServerAnalytic.vue:237
#, fuzzy
msgid "Swap"
msgstr "Échanger"

#: src/components/SwitchAppearance/SwitchAppearance.vue:13
msgid "Switch to dark theme"
msgstr ""

#: src/components/SwitchAppearance/SwitchAppearance.vue:13
msgid "Switch to light theme"
msgstr ""

#: src/views/config/components/Rename.vue:79
msgid "Sync"
msgstr ""

#: src/views/certificate/CertificateList/certColumns.tsx:30
#, fuzzy
msgid "Sync Certificate"
msgstr "Changer de certificat"

#: src/components/Notification/cert.ts:11
#, fuzzy
msgid ""
"Sync Certificate %{cert_name} to %{env_name} failed, please upgrade the "
"remote Nginx UI to the latest version"
msgstr "Dupliqué avec succès"

#: src/components/Notification/cert.ts:14
#, fuzzy
msgid "Sync Certificate %{cert_name} to %{env_name} failed, response: %{resp}"
msgstr "Dupliqué avec succès"

#: src/components/Notification/cert.ts:4
#, fuzzy
msgid "Sync Certificate %{cert_name} to %{env_name} successfully"
msgstr "Dupliqué avec succès"

#: src/language/constants.ts:38
#, fuzzy
msgid "Sync Certificate Error"
msgstr "Changer de certificat"

#: src/language/constants.ts:37
#, fuzzy
msgid "Sync Certificate Success"
msgstr "Changer de certificat"

#: src/components/Notification/config.ts:14
#, fuzzy
msgid "Sync config %{config_name} to %{env_name} failed, response: %{resp}"
msgstr "Dupliqué avec succès"

#: src/components/Notification/config.ts:4
#, fuzzy
msgid "Sync Config %{config_name} to %{env_name} successfully"
msgstr "Dupliqué avec succès"

#: src/language/constants.ts:44
#, fuzzy
msgid "Sync Config Error"
msgstr "Changer de certificat"

#: src/language/constants.ts:43
#, fuzzy
msgid "Sync Config Success"
msgstr "Changer de certificat"

#: src/views/site/site_category/SiteCategory.vue:17
msgid "Sync Nodes"
msgstr ""

#: src/views/site/site_edit/RightSettings.vue:113
#: src/views/site/site_edit/RightSettings.vue:126
#, fuzzy
msgid "Sync strategy"
msgstr "Changer de certificat"

#: src/views/certificate/CertificateEditor.vue:204
#, fuzzy
msgid "Sync to"
msgstr "Changer de certificat"

#: src/views/site/site_edit/RightSettings.vue:110
msgid "Synchronization"
msgstr ""

#: src/routes/index.ts:275
msgid "System"
msgstr "Système"

#: src/views/certificate/ACMEUserSelector.vue:88
msgid "System Initial User"
msgstr ""

#: src/views/stream/components/StreamDuplicate.vue:135
msgid "Target"
msgstr ""

#: src/constants/errors/self_check.ts:2
#, fuzzy
msgid "Task not found"
msgstr "Fichier introuvable"

#: src/routes/index.ts:194 src/views/terminal/Terminal.vue:114
msgid "Terminal"
msgstr "Terminal"

#: src/views/preference/BasicSettings.vue:26
msgid "Terminal Start Command"
msgstr "Commande de démarrage du terminal"

#: src/views/site/cert/components/AutoCertStepOne.vue:49
#, fuzzy
msgid ""
"The certificate for the domain will be checked 30 minutes, and will be "
"renewed if it has been more than 1 week or the period you set in settings "
"since it was last issued."
msgstr ""
"Le certificat du domaine sera vérifié toutes les heures et sera renouvelé "
"s'il s'est écoulé plus d'une semaine depuis sa dernière émission."

#: src/views/other/Install.vue:54
msgid "The filename cannot contain the following characters: %{c}"
msgstr "Le nom de fichier ne peut pas contenir les caractères suivants : %{c}"

#: src/views/preference/BasicSettings.vue:54
msgid ""
"The ICP Number should only contain letters, unicode, numbers, hyphens, "
"dashes, colons, and dots."
msgstr ""

#: src/views/certificate/CertificateEditor.vue:214
#, fuzzy
msgid "The input is not a SSL Certificate"
msgstr "Chemin de la clé du certificat SSL"

#: src/views/certificate/CertificateEditor.vue:227
#, fuzzy
msgid "The input is not a SSL Certificate Key"
msgstr "Chemin de la clé du certificat SSL"

#: src/constants/errors/nginx_log.ts:2
msgid ""
"The log path is not under the paths in settings.NginxSettings.LogDirWhiteList"
msgstr ""

#: src/views/preference/OpenAISettings.vue:35
msgid ""
"The model name should only contain letters, unicode, numbers, hyphens, "
"dashes, colons, and dots."
msgstr ""

#: src/views/preference/BasicSettings.vue:33
msgid ""
"The node name should only contain letters, unicode, numbers, hyphens, "
"dashes, colons, and dots."
msgstr ""

#: src/views/certificate/CertificateEditor.vue:179
#, fuzzy
msgid "The path exists, but the file is not a certificate"
msgstr "Chemin de la clé du certificat SSL"

#: src/views/certificate/CertificateEditor.vue:194
#, fuzzy
msgid "The path exists, but the file is not a private key"
msgstr "Chemin de la clé du certificat SSL"

#: src/views/preference/BasicSettings.vue:66
msgid ""
"The Public Security Number should only contain letters, unicode, numbers, "
"hyphens, dashes, colons, and dots."
msgstr ""

<<<<<<< HEAD
=======
#: src/views/preference/components/TOTP.vue:90
msgid ""
"The recovery code is only displayed once, please save it in a safe place."
msgstr ""

>>>>>>> e92f00b3
#: src/views/dashboard/Environments.vue:148
msgid ""
"The remote Nginx UI version is not compatible with the local Nginx UI "
"version. To avoid potential errors, please upgrade the remote Nginx UI to "
"match the local version."
msgstr ""

#: src/views/site/cert/components/AutoCertStepOne.vue:44
#, fuzzy
msgid ""
"The server_name in the current configuration must be the domain name you "
"need to get the certificate, supportmultiple domains."
msgstr ""
"Le server_name dans la configuration actuelle doit être le nom de domaine "
"dont vous avez besoin pour obtenir le certificat, prendre en charge "
"plusieurs domaines."

#: src/views/preference/BasicSettings.vue:42
#: src/views/preference/CertSettings.vue:19
msgid "The url is invalid"
msgstr ""

#: src/views/preference/OpenAISettings.vue:47
#: src/views/preference/OpenAISettings.vue:60
msgid "The url is invalid."
msgstr ""

#: src/language/constants.ts:2
msgid "The username or password is incorrect"
msgstr "Le pseudo ou mot de passe est incorect"

#: src/views/preference/components/RecoveryCodes.vue:104
msgid ""
"These codes are the last resort for accessing your account in case you lose "
"your password and second factors. If you cannot find these codes, you will "
"lose access to your account."
msgstr ""

#: src/views/certificate/CertificateEditor.vue:102
#, fuzzy
msgid "This Auto Cert item is invalid, please remove it."
msgstr ""
"Cet élément de certification automatique n'est pas valide, veuillez le "
"supprimer."

#: src/views/certificate/CertificateEditor.vue:92
msgid "This certificate is managed by Nginx UI"
msgstr ""

#: src/views/certificate/CertificateEditor.vue:163
#: src/views/certificate/CertificateEditor.vue:177
#: src/views/certificate/CertificateEditor.vue:192
msgid "This field is required"
msgstr ""

#: src/constants/form_errors.ts:3
msgid "This field should be a valid email address"
msgstr ""

#: src/constants/form_errors.ts:5
msgid "This field should be a valid hostname"
msgstr ""

#: src/components/StdDesign/StdDataEntry/StdFormItem.vue:45
#: src/constants/form_errors.ts:2
msgid "This field should not be empty"
msgstr ""

#: src/constants/form_errors.ts:6
msgid ""
"This field should only contain letters, unicode characters, numbers, and -_."
msgstr ""

#: src/constants/form_errors.ts:4
msgid "This value is already taken"
msgstr ""

#: src/views/environment/BatchUpgrader.vue:182
#, fuzzy
msgid ""
"This will upgrade or reinstall the Nginx UI on %{nodeNames} to %{version}."
msgstr "Dupliqué avec succès"

#: src/views/preference/AuthSettings.vue:124
msgid "Throttle"
msgstr ""

#: src/views/preference/AuthSettings.vue:144
#: src/views/preference/components/AddPasskey.vue:65
#: src/views/preference/LogrotateSettings.vue:11
msgid "Tips"
msgstr ""

#: src/views/notification/notificationColumns.tsx:44
msgid "Title"
msgstr ""

<<<<<<< HEAD
#: src/views/preference/components/TOTP.vue:68
=======
#: src/views/preference/components/TOTP.vue:71
>>>>>>> e92f00b3
msgid ""
"To enable it, you need to install the Google or Microsoft Authenticator app "
"on your mobile phone."
msgstr ""

#: src/views/preference/components/AddPasskey.vue:89
msgid ""
"To ensure security, Webauthn configuration cannot be added through the UI. "
"Please manually configure the following in the app.ini configuration file "
"and restart Nginx UI."
msgstr ""

#: src/views/site/ngx_conf/NgxConfigEditor.vue:45
msgid ""
"To make sure the certification auto-renewal can work normally, we need to "
"add a location which can proxy the request from authority to backend, and we "
"need to save this file and reload the Nginx. Are you sure you want to "
"continue?"
msgstr ""
"Pour nous assurer que le renouvellement automatique de la certification peut "
"fonctionner normalement, nous devons ajouter un emplacement qui peut "
"transmettre la demande de l'autorité au backend, et nous devons enregistrer "
"ce fichier et recharger le Nginx. Êtes-vous sûr de vouloir continuer?"

#: src/views/preference/OpenAISettings.vue:48
msgid ""
"To use a local large model, deploy it with ollama, vllm or lmdeploy. They "
"provide an OpenAI-compatible API endpoint, so just set the baseUrl to your "
"local API."
msgstr ""

#: src/views/preference/OpenAISettings.vue:72
msgid "Token is not valid"
msgstr ""

#: src/components/StdDesign/StdDataDisplay/StdPagination.vue:40
msgid "Total %{total} item"
msgid_plural "Total %{total} items"
msgstr[0] ""
msgstr[1] ""

<<<<<<< HEAD
#: src/views/preference/components/TOTP.vue:66
msgid "TOTP"
msgstr ""

#: src/views/preference/components/TOTP.vue:67
=======
#: src/views/preference/components/TOTP.vue:69
msgid "TOTP"
msgstr ""

#: src/views/preference/components/TOTP.vue:70
>>>>>>> e92f00b3
msgid ""
"TOTP is a two-factor authentication method that uses a time-based one-time "
"password algorithm."
msgstr ""

#: src/components/StdDesign/StdDataDisplay/StdCurd.vue:197
msgid "Trash"
msgstr ""

#: src/components/TwoFA/use2FAModal.ts:67
msgid "Two-factor authentication required"
msgstr ""

#: src/views/certificate/CertificateList/certColumns.tsx:25
#: src/views/notification/notificationColumns.tsx:9
msgid "Type"
msgstr "Type"

#: src/views/preference/components/Passkey.vue:39
#, fuzzy
msgid "Update successfully"
msgstr "Mis à jour avec succés"

#: src/views/certificate/ACMEUser.vue:88
#: src/views/certificate/DNSCredential.vue:27
#: src/views/config/configColumns.tsx:34 src/views/config/ConfigEditor.vue:276
#: src/views/environment/envColumns.tsx:90
#: src/views/site/site_category/columns.ts:22
#: src/views/site/site_edit/RightSettings.vue:100
#: src/views/site/site_list/columns.tsx:69
#: src/views/stream/components/RightSettings.vue:85
#: src/views/stream/StreamList.vue:43 src/views/user/userColumns.tsx:54
msgid "Updated at"
msgstr "Mis à jour le"

#: src/components/StdDesign/StdDataDisplay/methods/sortable.ts:121
msgid "Updated successfully"
msgstr "Mis à jour avec succés"

#: src/routes/index.ts:297 src/views/environment/Environment.vue:66
#: src/views/system/Upgrade.vue:143 src/views/system/Upgrade.vue:226
msgid "Upgrade"
msgstr "Mettre à niveau"

#: src/views/environment/BatchUpgrader.vue:137
#, fuzzy
msgid "Upgraded Nginx UI on %{node} successfully 🎉"
msgstr "Mise à niveau réussie"

#: src/language/constants.ts:29
msgid "Upgraded successfully"
msgstr "Mise à niveau réussie"

#: src/views/environment/BatchUpgrader.vue:88 src/views/system/Upgrade.vue:77
msgid "Upgrading Nginx UI, please wait..."
msgstr "Mise à jour de Nginx UI, veuillez patienter..."

#: src/views/site/ngx_conf/NgxUpstream.vue:172
msgid "Upstream Name"
msgstr ""

#: src/views/dashboard/ServerAnalytic.vue:179
msgid "Uptime:"
msgstr "Disponibilité :"

#: src/views/environment/envColumns.tsx:19
msgid "URL"
msgstr ""

#: src/components/TwoFA/Authorization.vue:102
msgid "Use OTP"
msgstr ""

#: src/components/TwoFA/Authorization.vue:98
msgid "Use recovery code"
msgstr ""

#: src/components/ChatGPT/ChatGPT.vue:333
#, fuzzy
msgid "User"
msgstr "Nom d'utilisateur"

#: src/constants/errors/user.ts:3
#, fuzzy
msgid "User banned"
msgstr "Nom d'utilisateur"

#: src/constants/errors/user.ts:7
msgid "User not enabled otp as 2fa"
msgstr ""

#: src/views/other/Login.vue:173 src/views/user/userColumns.tsx:9
msgid "Username"
msgstr "Nom d'utilisateur"

#: src/views/other/Install.vue:98
msgid "Username (*)"
msgstr "Nom d'utilisateur (*)"

#: src/views/certificate/ACMEUser.vue:124
#: src/views/certificate/CertificateList/certColumns.tsx:81
#: src/views/site/cert/CertInfo.vue:24
msgid "Valid"
msgstr ""

#: src/views/environment/envColumns.tsx:31
#, fuzzy
msgid "Version"
msgstr "Version actuelle"

#: src/components/StdDesign/StdDataDisplay/StdTable.vue:488
#: src/views/site/ngx_conf/config_template/ConfigTemplate.vue:103
msgid "View"
msgstr "Voir"

#: src/components/Notification/Notification.vue:187
#, fuzzy
msgid "View all notifications"
msgstr "Certification"

#: src/components/StdDesign/StdDataDisplay/StdCurd.vue:151
msgid "View Details"
msgstr ""

#: src/components/StdDesign/StdDataDisplay/StdCurd.vue:262
#, fuzzy
msgid "View Mode"
msgstr "Mode simple"

#: src/views/preference/components/RecoveryCodes.vue:134
msgid "View Recovery Codes"
msgstr ""

#: src/views/preference/components/RecoveryCodes.vue:70
#, fuzzy
msgid "Viewed"
msgstr "Voir"

#: src/constants/index.ts:17 src/views/config/InspectConfig.vue:33
#: src/views/notification/notificationColumns.tsx:22
#: src/views/preference/components/AddPasskey.vue:82
#: src/views/site/SiteAdd.vue:115
msgid "Warning"
msgstr "Avertissement"

#: src/views/certificate/DNSCredential.vue:56
msgid ""
"We will add one or more TXT records to the DNS records of your domain for "
"ownership verification."
msgstr ""

#: src/views/site/cert/components/ObtainCert.vue:137
msgid ""
"We will remove the HTTPChallenge configuration from this file and reload the "
"Nginx. Are you sure you want to continue?"
msgstr ""
"Nous allons supprimer la configuration HTTPChallenge de ce fichier et "
"recharger le Nginx. Êtes-vous sûr de vouloir continuer?"

#: src/views/preference/AuthSettings.vue:97
msgid "Webauthn"
msgstr ""

#: src/constants/errors/user.ts:6
msgid "WebAuthn settings are not configured"
msgstr ""

#: src/views/certificate/ACMEUser.vue:83
msgid ""
"When Enabled, Nginx UI will automatically re-register users upon startup. "
"Generally, do not enable this unless you are in a dev environment and using "
"Pebble as CA."
msgstr ""

#: src/views/site/site_edit/RightSettings.vue:116
msgid ""
"When you enable/disable, delete, or save this site, the nodes set in the "
"site category and the nodes selected below will be synchronized."
msgstr ""

#: src/views/preference/components/RecoveryCodes.vue:140
msgid ""
"When you generate new recovery codes, you must download or print the new "
"codes."
msgstr ""

#: src/views/dashboard/ServerAnalytic.vue:37
#: src/views/dashboard/ServerAnalytic.vue:373
msgid "Writes"
msgstr "Écritures"

#: src/language/constants.ts:17
msgid "Writing certificate private key to disk"
msgstr "Écriture de la clé privée du certificat sur le disque"

#: src/language/constants.ts:16
msgid "Writing certificate to disk"
msgstr "Écriture du certificat sur le disque"

#: src/views/preference/AuthSettings.vue:163
#: src/views/preference/CertSettings.vue:69
#: src/views/site/ngx_conf/directive/DirectiveEditorItem.vue:96
#: src/views/site/ngx_conf/LocationEditor.vue:87
msgid "Yes"
msgstr "Oui"

#: src/views/system/Upgrade.vue:202
msgid "You are using the latest version"
msgstr "Vous utilisez la dernière version"

#: src/views/system/Upgrade.vue:164
msgid "You can check Nginx UI upgrade at this page."
msgstr "Vous pouvez vérifier la mise à niveau de Nginx UI sur cette page."

#: src/views/preference/components/AddPasskey.vue:87
msgid ""
"You have not configured the settings of Webauthn, so you cannot add a "
"passkey."
msgstr ""

#: src/views/preference/components/RecoveryCodes.vue:81
msgid ""
"You have not enabled 2FA yet. Please enable 2FA to generate recovery codes."
msgstr ""

#: src/views/preference/components/RecoveryCodes.vue:94
msgid "You have not generated recovery codes yet."
msgstr ""

#: src/views/preference/components/RecoveryCodes.vue:91
msgid ""
"Your current recovery code might be outdated and insecure. Please generate "
"new recovery codes at your earliest convenience to ensure security."
msgstr ""

#: src/views/preference/components/RecoveryCodes.vue:142
#: src/views/preference/components/RecoveryCodes.vue:155
msgid "Your old codes won't work anymore."
msgstr ""

#: src/views/preference/components/Passkey.vue:75
msgid "Your passkeys"
msgstr ""

#, fuzzy
#~ msgid "Directory"
#~ msgstr "Directive"

#~ msgid "File"
#~ msgstr "Fichier"

#~ msgid "Server error"
#~ msgstr "Erreur du serveur"

#, fuzzy
#~ msgid "Incorrect username or password"
#~ msgstr "Le pseudo ou mot de passe est incorect"

#, fuzzy
#~ msgid ""
#~ "Rename %{orig_path} to %{new_path} on %{env_name} failed, please upgrade "
#~ "the remote Nginx UI to the latest version"
#~ msgstr "Dupliqué avec succès"

#, fuzzy
#~ msgid "Server Name"
#~ msgstr "Informations sur le serveur"

#, fuzzy
#~ msgid "Enable 2FA"
#~ msgstr "Activé"

#, fuzzy
#~ msgid "Rename "
#~ msgstr "Nom d'utilisateur"

#~ msgid "Certificate is valid"
#~ msgstr "Le certificat est valide"

#~ msgid "Intermediate Certification Authorities: %{issuer}"
#~ msgstr "Autorités de certification intermédiaires : %{issuer}"

#, fuzzy
#~ msgid "Subject Name: %{subject}"
#~ msgstr "Nom du sujet : %{name}"

#~ msgid "ChatGPT Model"
#~ msgstr "Modèle ChatGPT"

#~ msgid "GPT-3.5-Turbo"
#~ msgstr "GPT-3.5-Turbo"

#~ msgid "GPT-4"
#~ msgstr "GPT-4"

#~ msgid "GPT-4-32K"
#~ msgstr "GPT-4-32K"

#, fuzzy
#~ msgid "GPT-4-Turbo"
#~ msgstr "GPT-3.5-Turbo"

#~ msgid "Save Successfully"
#~ msgstr "Sauvegarde Réussie"

#~ msgid "Table"
#~ msgstr "Tableau"

#, fuzzy
#~ msgid "Auto Cert Log"
#~ msgstr "Journal Auto-Cert"

#~ msgid "Config Name"
#~ msgstr "Nom de la config"

#~ msgid "Auto cert is enabled, please do not modify this certification."
#~ msgstr ""
#~ "La certification automatique est activée, veuillez ne pas modifier cette "
#~ "certification."

#, fuzzy
#~ msgid ""
#~ "Please fill in the API authentication credentials provided by your DNS "
#~ "provider.\n"
#~ "We will add one or more TXT records to the DNS records of your domain for "
#~ "ownership verification.\n"
#~ "Once the verification is complete, the records will be removed.\n"
#~ "Please note that the unit of time configurations below are all in seconds."
#~ msgstr ""
#~ "Veuillez remplir les identifiants d'authentification de l'API fournis par "
#~ "votre fournisseur DNS. Nous ajouterons un ou plusieurs enregistrements "
#~ "TXT aux enregistrements DNS de votre domaine pour la vérification de la "
#~ "propriété. Une fois la vérification terminée, les enregistrements seront "
#~ "supprimés. Veuillez noter que les configurations de temps ci-dessous sont "
#~ "toutes en secondes."

#~ msgid "Delete ID: %{id}"
#~ msgstr "Supprimer l'identifiant : %{id}"

#~ msgid "Dir"
#~ msgstr "Répertoire"

#~ msgid "Auto"
#~ msgstr "Auto"

#~ msgid "Dark"
#~ msgstr "Sombre"

#~ msgid "Light"
#~ msgstr "Clair"

#~ msgid "Theme"
#~ msgstr "Thème"

#, fuzzy
#~ msgid "Token"
#~ msgstr "Jeton d'API"

#~ msgid "Git"
#~ msgstr "Git"

#~ msgid "Repo url"
#~ msgstr "URL de dépôt"<|MERGE_RESOLUTION|>--- conflicted
+++ resolved
@@ -109,7 +109,7 @@
 msgid "All"
 msgstr ""
 
-#: src/views/preference/OpenAISettings.vue:44
+#: src/views/preference/OpenAISettings.vue:32
 msgid "API Base Url"
 msgstr "URL de base de l'API"
 
@@ -118,15 +118,15 @@
 msgid "API Document"
 msgstr "Jeton d'API"
 
-#: src/views/preference/OpenAISettings.vue:57
+#: src/views/preference/OpenAISettings.vue:46
 msgid "API Proxy"
 msgstr "Proxy d'API"
 
-#: src/views/preference/OpenAISettings.vue:69
+#: src/views/preference/OpenAISettings.vue:58
 msgid "API Token"
 msgstr "Jeton d'API"
 
-#: src/views/preference/OpenAISettings.vue:78
+#: src/views/preference/OpenAISettings.vue:67
 #, fuzzy
 msgid "API Type"
 msgstr "Jeton d'API"
@@ -235,7 +235,7 @@
 msgid "Auth"
 msgstr "Autheur"
 
-#: src/components/TwoFA/Authorization.vue:121
+#: src/components/TwoFA/Authorization.vue:109
 msgid "Authenticate with a passkey"
 msgstr ""
 
@@ -340,13 +340,6 @@
 msgid "CADir"
 msgstr ""
 
-<<<<<<< HEAD
-=======
-#: src/views/preference/components/TOTP.vue:129
-msgid "Can't scan? Use text key binding"
-msgstr ""
-
->>>>>>> e92f00b3
 #: src/components/ChatGPT/ChatGPT.vue:356
 #: src/components/StdDesign/StdDataDisplay/StdCurd.vue:246
 #: src/components/StdDesign/StdDataEntry/components/StdSelector.vue:187
@@ -606,19 +599,11 @@
 msgid "Credentials"
 msgstr "Identifiants"
 
-<<<<<<< HEAD
 #: src/views/preference/components/TOTP.vue:72
 msgid "Current account is enabled TOTP."
 msgstr ""
 
 #: src/views/preference/components/TOTP.vue:70
-=======
-#: src/views/preference/components/TOTP.vue:77
-msgid "Current account is enabled TOTP."
-msgstr ""
-
-#: src/views/preference/components/TOTP.vue:74
->>>>>>> e92f00b3
 msgid "Current account is not enabled TOTP."
 msgstr ""
 
@@ -978,11 +963,7 @@
 msgid "Enable %{conf_name} in %{node_name} successfully"
 msgstr "Dupliqué avec succès"
 
-<<<<<<< HEAD
 #: src/views/preference/components/TOTP.vue:45
-=======
-#: src/views/preference/components/TOTP.vue:38
->>>>>>> e92f00b3
 #, fuzzy
 msgid "Enable 2FA successfully"
 msgstr "Activé avec succès"
@@ -1024,11 +1005,7 @@
 msgid "Enable TLS"
 msgstr "Activer TLS"
 
-<<<<<<< HEAD
 #: src/views/preference/components/TOTP.vue:81
-=======
-#: src/views/preference/components/TOTP.vue:103
->>>>>>> e92f00b3
 #, fuzzy
 msgid "Enable TOTP"
 msgstr "Activer TLS"
@@ -1269,15 +1246,6 @@
 "ban threshold minutes, the ip will be banned for a period of time."
 msgstr ""
 
-<<<<<<< HEAD
-=======
-#: src/views/preference/components/TOTP.vue:89
-msgid ""
-"If you lose your mobile phone, you can use the recovery code to reset your "
-"2FA."
-msgstr ""
-
->>>>>>> e92f00b3
 #: src/views/preference/components/AddPasskey.vue:70
 msgid "If your browser supports WebAuthn Passkey, a dialog box will appear."
 msgstr ""
@@ -1311,19 +1279,11 @@
 msgid "Initialing core upgrader"
 msgstr "Initialisation du programme de mise à niveau du core"
 
-<<<<<<< HEAD
 #: src/views/preference/components/TOTP.vue:119
-=======
-#: src/views/preference/components/TOTP.vue:136
->>>>>>> e92f00b3
 msgid "Input the code from the app:"
 msgstr ""
 
-#: src/components/TwoFA/Authorization.vue:82
-<<<<<<< HEAD
-=======
-#: src/views/preference/components/TOTP.vue:149
->>>>>>> e92f00b3
+#: src/components/TwoFA/Authorization.vue:72
 msgid "Input the recovery code:"
 msgstr ""
 
@@ -1365,15 +1325,11 @@
 msgid "Invalid recovery code"
 msgstr ""
 
-<<<<<<< HEAD
-#: src/views/preference/AuthSettings.vue:18
-=======
 #: src/constants/errors/middleware.ts:2
 msgid "Invalid request format"
 msgstr ""
 
-#: src/views/preference/AuthSettings.vue:14
->>>>>>> e92f00b3
+#: src/views/preference/AuthSettings.vue:18
 msgid "IP"
 msgstr ""
 
@@ -1424,7 +1380,7 @@
 msgid "Leave blank for no change"
 msgstr "Laisser vide pour aucun changement"
 
-#: src/views/preference/OpenAISettings.vue:53
+#: src/views/preference/OpenAISettings.vue:41
 msgid "Leave blank for the default: https://api.openai.com/"
 msgstr "Laissez vide pour la valeur par défaut : https://api.openai.com/"
 
@@ -1497,7 +1453,7 @@
 msgid "Log"
 msgstr "Connexion"
 
-#: src/routes/index.ts:318 src/views/other/Login.vue:222
+#: src/routes/index.ts:318 src/views/other/Login.vue:223
 msgid "Login"
 msgstr "Connexion"
 
@@ -1572,7 +1528,7 @@
 msgid "Minutes"
 msgstr ""
 
-#: src/views/preference/OpenAISettings.vue:32
+#: src/views/preference/OpenAISettings.vue:20
 #, fuzzy
 msgid "Model"
 msgstr "Mode d'exécution"
@@ -1867,7 +1823,7 @@
 msgid "OpenAI"
 msgstr "OpenAI"
 
-#: src/components/TwoFA/Authorization.vue:112 src/views/other/Login.vue:231
+#: src/components/TwoFA/Authorization.vue:100 src/views/other/Login.vue:232
 msgid "Or"
 msgstr ""
 
@@ -1969,7 +1925,7 @@
 "button below."
 msgstr ""
 
-#: src/components/TwoFA/Authorization.vue:70
+#: src/components/TwoFA/Authorization.vue:85
 msgid "Please enter the OTP code:"
 msgstr ""
 
@@ -2124,8 +2080,7 @@
 msgid "Recovered Successfully"
 msgstr "Enregistré avec succès"
 
-#: src/components/TwoFA/Authorization.vue:89
-<<<<<<< HEAD
+#: src/components/TwoFA/Authorization.vue:79
 msgid "Recovery"
 msgstr ""
 
@@ -2137,18 +2092,6 @@
 msgid ""
 "Recovery codes are used to access your account when you lose access to your "
 "2FA device. Each code can only be used once."
-=======
-#: src/views/preference/components/TOTP.vue:156
-msgid "Recovery"
-msgstr ""
-
-#: src/views/preference/components/TOTP.vue:82
-msgid "Recovery Code"
-msgstr ""
-
-#: src/views/preference/components/TOTP.vue:91
-msgid "Recovery Code:"
->>>>>>> e92f00b3
 msgstr ""
 
 #: src/views/preference/CertSettings.vue:37
@@ -2340,11 +2283,7 @@
 msgid "Reset"
 msgstr "Réinitialiser"
 
-<<<<<<< HEAD
 #: src/views/preference/components/TOTP.vue:93
-=======
-#: src/views/preference/components/TOTP.vue:111
->>>>>>> e92f00b3
 #, fuzzy
 msgid "Reset 2FA"
 msgstr "Réinitialiser"
@@ -2436,11 +2375,7 @@
 msgid "Saved successfully"
 msgstr "Enregistré avec succès"
 
-<<<<<<< HEAD
 #: src/views/preference/components/TOTP.vue:69
-=======
-#: src/views/preference/components/TOTP.vue:72
->>>>>>> e92f00b3
 msgid "Scan the QR code with your mobile phone to add the account to the app."
 msgstr ""
 
@@ -2448,11 +2383,7 @@
 msgid "SDK"
 msgstr ""
 
-<<<<<<< HEAD
 #: src/views/preference/components/TOTP.vue:109
-=======
-#: src/views/preference/components/TOTP.vue:128
->>>>>>> e92f00b3
 msgid "Secret has been copied"
 msgstr ""
 
@@ -2526,7 +2457,7 @@
 msgid "Show"
 msgstr ""
 
-#: src/views/other/Login.vue:240
+#: src/views/other/Login.vue:241
 msgid "Sign in with a passkey"
 msgstr ""
 
@@ -2793,7 +2724,7 @@
 "The log path is not under the paths in settings.NginxSettings.LogDirWhiteList"
 msgstr ""
 
-#: src/views/preference/OpenAISettings.vue:35
+#: src/views/preference/OpenAISettings.vue:23
 msgid ""
 "The model name should only contain letters, unicode, numbers, hyphens, "
 "dashes, colons, and dots."
@@ -2821,14 +2752,6 @@
 "hyphens, dashes, colons, and dots."
 msgstr ""
 
-<<<<<<< HEAD
-=======
-#: src/views/preference/components/TOTP.vue:90
-msgid ""
-"The recovery code is only displayed once, please save it in a safe place."
-msgstr ""
-
->>>>>>> e92f00b3
 #: src/views/dashboard/Environments.vue:148
 msgid ""
 "The remote Nginx UI version is not compatible with the local Nginx UI "
@@ -2851,8 +2774,8 @@
 msgid "The url is invalid"
 msgstr ""
 
-#: src/views/preference/OpenAISettings.vue:47
-#: src/views/preference/OpenAISettings.vue:60
+#: src/views/preference/OpenAISettings.vue:35
+#: src/views/preference/OpenAISettings.vue:49
 msgid "The url is invalid."
 msgstr ""
 
@@ -2926,11 +2849,7 @@
 msgid "Title"
 msgstr ""
 
-<<<<<<< HEAD
 #: src/views/preference/components/TOTP.vue:68
-=======
-#: src/views/preference/components/TOTP.vue:71
->>>>>>> e92f00b3
 msgid ""
 "To enable it, you need to install the Google or Microsoft Authenticator app "
 "on your mobile phone."
@@ -2955,14 +2874,14 @@
 "transmettre la demande de l'autorité au backend, et nous devons enregistrer "
 "ce fichier et recharger le Nginx. Êtes-vous sûr de vouloir continuer?"
 
-#: src/views/preference/OpenAISettings.vue:48
+#: src/views/preference/OpenAISettings.vue:36
 msgid ""
 "To use a local large model, deploy it with ollama, vllm or lmdeploy. They "
 "provide an OpenAI-compatible API endpoint, so just set the baseUrl to your "
 "local API."
 msgstr ""
 
-#: src/views/preference/OpenAISettings.vue:72
+#: src/views/preference/OpenAISettings.vue:61
 msgid "Token is not valid"
 msgstr ""
 
@@ -2972,19 +2891,11 @@
 msgstr[0] ""
 msgstr[1] ""
 
-<<<<<<< HEAD
 #: src/views/preference/components/TOTP.vue:66
 msgid "TOTP"
 msgstr ""
 
 #: src/views/preference/components/TOTP.vue:67
-=======
-#: src/views/preference/components/TOTP.vue:69
-msgid "TOTP"
-msgstr ""
-
-#: src/views/preference/components/TOTP.vue:70
->>>>>>> e92f00b3
 msgid ""
 "TOTP is a two-factor authentication method that uses a time-based one-time "
 "password algorithm."
@@ -3054,11 +2965,11 @@
 msgid "URL"
 msgstr ""
 
-#: src/components/TwoFA/Authorization.vue:102
+#: src/components/TwoFA/Authorization.vue:121
 msgid "Use OTP"
 msgstr ""
 
-#: src/components/TwoFA/Authorization.vue:98
+#: src/components/TwoFA/Authorization.vue:117
 msgid "Use recovery code"
 msgstr ""
 
