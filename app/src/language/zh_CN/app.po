--- conflicted
+++ resolved
@@ -106,7 +106,7 @@
 msgid "All"
 msgstr "全部"
 
-#: src/views/preference/OpenAISettings.vue:44
+#: src/views/preference/OpenAISettings.vue:32
 msgid "API Base Url"
 msgstr "API 地址"
 
@@ -114,15 +114,15 @@
 msgid "API Document"
 msgstr "API 文档"
 
-#: src/views/preference/OpenAISettings.vue:57
+#: src/views/preference/OpenAISettings.vue:46
 msgid "API Proxy"
 msgstr "API 代理"
 
-#: src/views/preference/OpenAISettings.vue:69
+#: src/views/preference/OpenAISettings.vue:58
 msgid "API Token"
 msgstr "API Token"
 
-#: src/views/preference/OpenAISettings.vue:78
+#: src/views/preference/OpenAISettings.vue:67
 msgid "API Type"
 msgstr "API 类型"
 
@@ -216,7 +216,7 @@
 msgid "Auth"
 msgstr "认证"
 
-#: src/components/TwoFA/Authorization.vue:121
+#: src/components/TwoFA/Authorization.vue:109
 msgid "Authenticate with a passkey"
 msgstr "通过 Passkey 认证"
 
@@ -318,13 +318,6 @@
 msgid "CADir"
 msgstr "CADir"
 
-<<<<<<< HEAD
-=======
-#: src/views/preference/components/TOTP.vue:129
-msgid "Can't scan? Use text key binding"
-msgstr "无法扫描？使用文本密钥绑定"
-
->>>>>>> e92f00b3
 #: src/components/ChatGPT/ChatGPT.vue:356
 #: src/components/StdDesign/StdDataDisplay/StdCurd.vue:246
 #: src/components/StdDesign/StdDataEntry/components/StdSelector.vue:187
@@ -567,19 +560,11 @@
 msgid "Credentials"
 msgstr "凭证"
 
-<<<<<<< HEAD
 #: src/views/preference/components/TOTP.vue:72
 msgid "Current account is enabled TOTP."
 msgstr "当前账户已启用 TOTP 验证。"
 
 #: src/views/preference/components/TOTP.vue:70
-=======
-#: src/views/preference/components/TOTP.vue:77
-msgid "Current account is enabled TOTP."
-msgstr "当前账户已启用 TOTP 验证。"
-
-#: src/views/preference/components/TOTP.vue:74
->>>>>>> e92f00b3
 msgid "Current account is not enabled TOTP."
 msgstr "当前用户未启用 TOTP 验证。"
 
@@ -612,8 +597,9 @@
 msgstr "天"
 
 #: src/constants/errors/middleware.ts:3
+#, fuzzy
 msgid "Decryption failed"
-msgstr "解密失败"
+msgstr "描述"
 
 #: src/components/StdDesign/StdDataDisplay/StdBulkActions.vue:21
 #: src/components/StdDesign/StdDataDisplay/StdTable.vue:519
@@ -908,11 +894,7 @@
 msgid "Enable %{conf_name} in %{node_name} successfully"
 msgstr "成功启用%{node_name}中的%{conf_name}"
 
-<<<<<<< HEAD
 #: src/views/preference/components/TOTP.vue:45
-=======
-#: src/views/preference/components/TOTP.vue:38
->>>>>>> e92f00b3
 msgid "Enable 2FA successfully"
 msgstr "二步验证启用成功"
 
@@ -948,11 +930,7 @@
 msgid "Enable TLS"
 msgstr "启用 TLS"
 
-<<<<<<< HEAD
 #: src/views/preference/components/TOTP.vue:81
-=======
-#: src/views/preference/components/TOTP.vue:103
->>>>>>> e92f00b3
 msgid "Enable TOTP"
 msgstr "启用 TOTP"
 
@@ -1183,15 +1161,6 @@
 "如果某个 IP 的登录失败次数达到禁用阈值分钟内的最大尝试次数，该 IP 将被禁止登"
 "录一段时间。"
 
-<<<<<<< HEAD
-=======
-#: src/views/preference/components/TOTP.vue:89
-msgid ""
-"If you lose your mobile phone, you can use the recovery code to reset your "
-"2FA."
-msgstr "如果丢失了手机，可以使用恢复代码重置二步验证。"
-
->>>>>>> e92f00b3
 #: src/views/preference/components/AddPasskey.vue:70
 msgid "If your browser supports WebAuthn Passkey, a dialog box will appear."
 msgstr "如果您的浏览器支持 WebAuthn Passkey，则会出现一个对话框。"
@@ -1223,19 +1192,11 @@
 msgid "Initialing core upgrader"
 msgstr "初始化核心升级器"
 
-<<<<<<< HEAD
 #: src/views/preference/components/TOTP.vue:119
-=======
-#: src/views/preference/components/TOTP.vue:136
->>>>>>> e92f00b3
 msgid "Input the code from the app:"
 msgstr "输入应用程序中的代码："
 
-#: src/components/TwoFA/Authorization.vue:82
-<<<<<<< HEAD
-=======
-#: src/views/preference/components/TOTP.vue:149
->>>>>>> e92f00b3
+#: src/components/TwoFA/Authorization.vue:72
 msgid "Input the recovery code:"
 msgstr "输入恢复代码："
 
@@ -1276,15 +1237,12 @@
 msgid "Invalid recovery code"
 msgstr "无效的恢复代码"
 
-<<<<<<< HEAD
+#: src/constants/errors/middleware.ts:2
+#, fuzzy
+msgid "Invalid request format"
+msgstr "无效的恢复代码"
+
 #: src/views/preference/AuthSettings.vue:18
-=======
-#: src/constants/errors/middleware.ts:2
-msgid "Invalid request format"
-msgstr "无效的请求格式"
-
-#: src/views/preference/AuthSettings.vue:14
->>>>>>> e92f00b3
 msgid "IP"
 msgstr "IP"
 
@@ -1332,7 +1290,7 @@
 msgid "Leave blank for no change"
 msgstr "留空表示不修改"
 
-#: src/views/preference/OpenAISettings.vue:53
+#: src/views/preference/OpenAISettings.vue:41
 msgid "Leave blank for the default: https://api.openai.com/"
 msgstr "留空为默认：https://api.openai.com/"
 
@@ -1395,7 +1353,7 @@
 msgid "Log"
 msgstr "日志"
 
-#: src/routes/index.ts:318 src/views/other/Login.vue:222
+#: src/routes/index.ts:318 src/views/other/Login.vue:223
 msgid "Login"
 msgstr "登录"
 
@@ -1471,7 +1429,7 @@
 msgid "Minutes"
 msgstr "分钟"
 
-#: src/views/preference/OpenAISettings.vue:32
+#: src/views/preference/OpenAISettings.vue:20
 msgid "Model"
 msgstr "模型"
 
@@ -1751,7 +1709,7 @@
 msgid "OpenAI"
 msgstr "OpenAI"
 
-#: src/components/TwoFA/Authorization.vue:112 src/views/other/Login.vue:231
+#: src/components/TwoFA/Authorization.vue:100 src/views/other/Login.vue:232
 msgid "Or"
 msgstr "或"
 
@@ -1854,7 +1812,7 @@
 "button below."
 msgstr "请为您要创建的 Passkey 输入一个名称，然后单击下面的 \"确定 \"按钮。"
 
-#: src/components/TwoFA/Authorization.vue:70
+#: src/components/TwoFA/Authorization.vue:85
 msgid "Please enter the OTP code:"
 msgstr "请输入 OTP："
 
@@ -1993,8 +1951,7 @@
 msgid "Recovered Successfully"
 msgstr "恢复成功"
 
-#: src/components/TwoFA/Authorization.vue:89
-<<<<<<< HEAD
+#: src/components/TwoFA/Authorization.vue:79
 msgid "Recovery"
 msgstr "恢复"
 
@@ -2009,19 +1966,6 @@
 msgstr ""
 "恢复代码用于在您无法访问双重身份验证设备时登录您的账户。每个代码只能使用一"
 "次。"
-=======
-#: src/views/preference/components/TOTP.vue:156
-msgid "Recovery"
-msgstr "恢复"
-
-#: src/views/preference/components/TOTP.vue:82
-msgid "Recovery Code"
-msgstr "恢复代码"
-
-#: src/views/preference/components/TOTP.vue:91
-msgid "Recovery Code:"
-msgstr "恢复代码："
->>>>>>> e92f00b3
 
 #: src/views/preference/CertSettings.vue:37
 msgid "Recursive Nameservers"
@@ -2188,11 +2132,7 @@
 msgid "Reset"
 msgstr "重置"
 
-<<<<<<< HEAD
 #: src/views/preference/components/TOTP.vue:93
-=======
-#: src/views/preference/components/TOTP.vue:111
->>>>>>> e92f00b3
 msgid "Reset 2FA"
 msgstr "重置二步验证"
 
@@ -2279,11 +2219,7 @@
 msgid "Saved successfully"
 msgstr "保存成功"
 
-<<<<<<< HEAD
 #: src/views/preference/components/TOTP.vue:69
-=======
-#: src/views/preference/components/TOTP.vue:72
->>>>>>> e92f00b3
 msgid "Scan the QR code with your mobile phone to add the account to the app."
 msgstr "用手机扫描二维码，将账户添加到应用程序中。"
 
@@ -2291,11 +2227,7 @@
 msgid "SDK"
 msgstr "SDK"
 
-<<<<<<< HEAD
 #: src/views/preference/components/TOTP.vue:109
-=======
-#: src/views/preference/components/TOTP.vue:128
->>>>>>> e92f00b3
 msgid "Secret has been copied"
 msgstr "密钥已复制"
 
@@ -2370,7 +2302,7 @@
 msgid "Show"
 msgstr "显示"
 
-#: src/views/other/Login.vue:240
+#: src/views/other/Login.vue:241
 msgid "Sign in with a passkey"
 msgstr "使用 Passkey 登录"
 
@@ -2612,7 +2544,7 @@
 "The log path is not under the paths in settings.NginxSettings.LogDirWhiteList"
 msgstr "日志路径不在 settings.NginxSettings.LogDirWhiteList 中的路径之下"
 
-#: src/views/preference/OpenAISettings.vue:35
+#: src/views/preference/OpenAISettings.vue:23
 msgid ""
 "The model name should only contain letters, unicode, numbers, hyphens, "
 "dashes, colons, and dots."
@@ -2638,14 +2570,6 @@
 "hyphens, dashes, colons, and dots."
 msgstr "公安备案号只能包含字母、单码、数字、连字符、破折号、冒号和点。"
 
-<<<<<<< HEAD
-=======
-#: src/views/preference/components/TOTP.vue:90
-msgid ""
-"The recovery code is only displayed once, please save it in a safe place."
-msgstr "恢复密码只会显示一次，请妥善保存。"
-
->>>>>>> e92f00b3
 #: src/views/dashboard/Environments.vue:148
 msgid ""
 "The remote Nginx UI version is not compatible with the local Nginx UI "
@@ -2666,8 +2590,8 @@
 msgid "The url is invalid"
 msgstr "URL无效"
 
-#: src/views/preference/OpenAISettings.vue:47
-#: src/views/preference/OpenAISettings.vue:60
+#: src/views/preference/OpenAISettings.vue:35
+#: src/views/preference/OpenAISettings.vue:49
 msgid "The url is invalid."
 msgstr "URL 无效."
 
@@ -2739,11 +2663,7 @@
 msgid "Title"
 msgstr "标题"
 
-<<<<<<< HEAD
 #: src/views/preference/components/TOTP.vue:68
-=======
-#: src/views/preference/components/TOTP.vue:71
->>>>>>> e92f00b3
 msgid ""
 "To enable it, you need to install the Google or Microsoft Authenticator app "
 "on your mobile phone."
@@ -2769,7 +2689,7 @@
 "为了确保认证自动更新能够正常工作，我们需要添加一个能够代理从权威机构到后端的"
 "请求的 Location，并且我们需要保存这个文件并重新加载Nginx。你确定要继续吗？"
 
-#: src/views/preference/OpenAISettings.vue:48
+#: src/views/preference/OpenAISettings.vue:36
 msgid ""
 "To use a local large model, deploy it with ollama, vllm or lmdeploy. They "
 "provide an OpenAI-compatible API endpoint, so just set the baseUrl to your "
@@ -2778,7 +2698,7 @@
 "要使用本地大型模型，可使用 ollama、vllm 或 lmdeploy 进行部署。它们提供了与 "
 "OpenAI 兼容的 API 端点，因此只需将 baseUrl 设置为本地 API 即可。"
 
-#: src/views/preference/OpenAISettings.vue:72
+#: src/views/preference/OpenAISettings.vue:61
 msgid "Token is not valid"
 msgstr "Token 无效"
 
@@ -2787,19 +2707,11 @@
 msgid_plural "Total %{total} items"
 msgstr[0] "共 %{total} 个项目"
 
-<<<<<<< HEAD
 #: src/views/preference/components/TOTP.vue:66
 msgid "TOTP"
 msgstr "TOTP"
 
 #: src/views/preference/components/TOTP.vue:67
-=======
-#: src/views/preference/components/TOTP.vue:69
-msgid "TOTP"
-msgstr "TOTP"
-
-#: src/views/preference/components/TOTP.vue:70
->>>>>>> e92f00b3
 msgid ""
 "TOTP is a two-factor authentication method that uses a time-based one-time "
 "password algorithm."
@@ -2867,11 +2779,11 @@
 msgid "URL"
 msgstr "URL"
 
-#: src/components/TwoFA/Authorization.vue:102
+#: src/components/TwoFA/Authorization.vue:121
 msgid "Use OTP"
 msgstr "使用二步验证码"
 
-#: src/components/TwoFA/Authorization.vue:98
+#: src/components/TwoFA/Authorization.vue:117
 msgid "Use recovery code"
 msgstr "使用恢复代码"
 
