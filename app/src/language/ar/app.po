--- conflicted
+++ resolved
@@ -106,7 +106,7 @@
 msgid "All"
 msgstr "الكل"
 
-#: src/views/preference/OpenAISettings.vue:44
+#: src/views/preference/OpenAISettings.vue:32
 msgid "API Base Url"
 msgstr "عنوان URL الأساسي لAPI"
 
@@ -114,15 +114,15 @@
 msgid "API Document"
 msgstr "ملف API"
 
-#: src/views/preference/OpenAISettings.vue:57
+#: src/views/preference/OpenAISettings.vue:46
 msgid "API Proxy"
 msgstr "وسيط API"
 
-#: src/views/preference/OpenAISettings.vue:69
+#: src/views/preference/OpenAISettings.vue:58
 msgid "API Token"
 msgstr "رمز API"
 
-#: src/views/preference/OpenAISettings.vue:78
+#: src/views/preference/OpenAISettings.vue:67
 #, fuzzy
 msgid "API Type"
 msgstr "رمز API"
@@ -222,7 +222,7 @@
 msgid "Auth"
 msgstr "مصادقة"
 
-#: src/components/TwoFA/Authorization.vue:121
+#: src/components/TwoFA/Authorization.vue:109
 msgid "Authenticate with a passkey"
 msgstr "المصادقة باستخدام مفتاح المرور"
 
@@ -325,13 +325,6 @@
 msgid "CADir"
 msgstr "مجلد سلطة التصديق"
 
-<<<<<<< HEAD
-=======
-#: src/views/preference/components/TOTP.vue:129
-msgid "Can't scan? Use text key binding"
-msgstr "لا يمكن المسح؟ استخدم ربط مفتاح النص"
-
->>>>>>> e92f00b3
 #: src/components/ChatGPT/ChatGPT.vue:356
 #: src/components/StdDesign/StdDataDisplay/StdCurd.vue:246
 #: src/components/StdDesign/StdDataEntry/components/StdSelector.vue:187
@@ -588,19 +581,11 @@
 msgid "Credentials"
 msgstr "بيانات الاعتماد"
 
-<<<<<<< HEAD
 #: src/views/preference/components/TOTP.vue:72
 msgid "Current account is enabled TOTP."
 msgstr "TOTP مفعل للحساب الحالي."
 
 #: src/views/preference/components/TOTP.vue:70
-=======
-#: src/views/preference/components/TOTP.vue:77
-msgid "Current account is enabled TOTP."
-msgstr "TOTP مفعل للحساب الحالي."
-
-#: src/views/preference/components/TOTP.vue:74
->>>>>>> e92f00b3
 msgid "Current account is not enabled TOTP."
 msgstr "TOTP معطل للحساب الحالي."
 
@@ -942,11 +927,7 @@
 msgid "Enable %{conf_name} in %{node_name} successfully"
 msgstr "تم تفعيل %{conf_name} في %{node_name} بنجاح"
 
-<<<<<<< HEAD
 #: src/views/preference/components/TOTP.vue:45
-=======
-#: src/views/preference/components/TOTP.vue:38
->>>>>>> e92f00b3
 msgid "Enable 2FA successfully"
 msgstr "تم تفعيل المصادقة الثنائية بنجاح"
 
@@ -982,11 +963,7 @@
 msgid "Enable TLS"
 msgstr "تفعيل TLS"
 
-<<<<<<< HEAD
 #: src/views/preference/components/TOTP.vue:81
-=======
-#: src/views/preference/components/TOTP.vue:103
->>>>>>> e92f00b3
 msgid "Enable TOTP"
 msgstr "تفعيل TOTP"
 
@@ -1222,17 +1199,6 @@
 "إذا وصل عدد محاولات تسجيل الدخول الفاشلة من عنوان IP إلى الحد الأقصى "
 "للمحاولات في حد دقائق الحظر، سيتم حظر عنوان IP لفترة من الوقت."
 
-<<<<<<< HEAD
-=======
-#: src/views/preference/components/TOTP.vue:89
-msgid ""
-"If you lose your mobile phone, you can use the recovery code to reset your "
-"2FA."
-msgstr ""
-"إذا فقدت هاتفك المحمول، يمكنك استخدام رمز الاسترداد لإعادة تعيين المصادقة "
-"الثنائية."
-
->>>>>>> e92f00b3
 #: src/views/preference/components/AddPasskey.vue:70
 msgid "If your browser supports WebAuthn Passkey, a dialog box will appear."
 msgstr "إذا كان متصفحك يدعم WebAuthn Passkey، ستظهر نافذة حوار."
@@ -1266,19 +1232,11 @@
 msgid "Initialing core upgrader"
 msgstr "بدء ترقية النواة"
 
-<<<<<<< HEAD
 #: src/views/preference/components/TOTP.vue:119
-=======
-#: src/views/preference/components/TOTP.vue:136
->>>>>>> e92f00b3
 msgid "Input the code from the app:"
 msgstr "أدخل الرمز من التطبيق:"
 
-#: src/components/TwoFA/Authorization.vue:82
-<<<<<<< HEAD
-=======
-#: src/views/preference/components/TOTP.vue:149
->>>>>>> e92f00b3
+#: src/components/TwoFA/Authorization.vue:72
 msgid "Input the recovery code:"
 msgstr "أدخل رمز الاسترداد:"
 
@@ -1321,16 +1279,12 @@
 msgid "Invalid recovery code"
 msgstr "رمز 2FA أو الاسترداد غير صالح"
 
-<<<<<<< HEAD
-#: src/views/preference/AuthSettings.vue:18
-=======
 #: src/constants/errors/middleware.ts:2
 #, fuzzy
 msgid "Invalid request format"
 msgstr "رمز 2FA أو الاسترداد غير صالح"
 
-#: src/views/preference/AuthSettings.vue:14
->>>>>>> e92f00b3
+#: src/views/preference/AuthSettings.vue:18
 msgid "IP"
 msgstr "IP"
 
@@ -1377,7 +1331,7 @@
 msgid "Leave blank for no change"
 msgstr "اتركه فارغًا لعدم التغيير"
 
-#: src/views/preference/OpenAISettings.vue:53
+#: src/views/preference/OpenAISettings.vue:41
 msgid "Leave blank for the default: https://api.openai.com/"
 msgstr "اتركه فارغًا للإعداد الافتراضي: /https://api.openai.com"
 
@@ -1440,7 +1394,7 @@
 msgid "Log"
 msgstr "سجل"
 
-#: src/routes/index.ts:318 src/views/other/Login.vue:222
+#: src/routes/index.ts:318 src/views/other/Login.vue:223
 msgid "Login"
 msgstr "تسجيل الدخول"
 
@@ -1518,7 +1472,7 @@
 msgid "Minutes"
 msgstr "دقائق"
 
-#: src/views/preference/OpenAISettings.vue:32
+#: src/views/preference/OpenAISettings.vue:20
 msgid "Model"
 msgstr "نموذج"
 
@@ -1802,7 +1756,7 @@
 msgid "OpenAI"
 msgstr "أوبن أي آي"
 
-#: src/components/TwoFA/Authorization.vue:112 src/views/other/Login.vue:231
+#: src/components/TwoFA/Authorization.vue:100 src/views/other/Login.vue:232
 msgid "Or"
 msgstr "أو"
 
@@ -1909,7 +1863,7 @@
 msgstr ""
 "يرجى إدخال اسم لمفتاح المرور الذي ترغب في إنشائه ثم انقر على زر موافق أدناه."
 
-#: src/components/TwoFA/Authorization.vue:70
+#: src/components/TwoFA/Authorization.vue:85
 msgid "Please enter the OTP code:"
 msgstr "يرجى إدخال رمز OTP:"
 
@@ -2048,8 +2002,7 @@
 msgid "Recovered Successfully"
 msgstr "تم الاسترداد بنجاح"
 
-#: src/components/TwoFA/Authorization.vue:89
-<<<<<<< HEAD
+#: src/components/TwoFA/Authorization.vue:79
 msgid "Recovery"
 msgstr "استرداد"
 
@@ -2063,19 +2016,6 @@
 "Recovery codes are used to access your account when you lose access to your "
 "2FA device. Each code can only be used once."
 msgstr ""
-=======
-#: src/views/preference/components/TOTP.vue:156
-msgid "Recovery"
-msgstr "استرداد"
-
-#: src/views/preference/components/TOTP.vue:82
-msgid "Recovery Code"
-msgstr "رمز الاسترداد"
-
-#: src/views/preference/components/TOTP.vue:91
-msgid "Recovery Code:"
-msgstr "رمز الاسترداد:"
->>>>>>> e92f00b3
 
 #: src/views/preference/CertSettings.vue:37
 msgid "Recursive Nameservers"
@@ -2245,11 +2185,7 @@
 msgid "Reset"
 msgstr "إعادة تعيين"
 
-<<<<<<< HEAD
 #: src/views/preference/components/TOTP.vue:93
-=======
-#: src/views/preference/components/TOTP.vue:111
->>>>>>> e92f00b3
 msgid "Reset 2FA"
 msgstr "إعادة تعيين التحقق بخطوتين"
 
@@ -2336,11 +2272,7 @@
 msgid "Saved successfully"
 msgstr "تم الحفظ بنجاح"
 
-<<<<<<< HEAD
 #: src/views/preference/components/TOTP.vue:69
-=======
-#: src/views/preference/components/TOTP.vue:72
->>>>>>> e92f00b3
 msgid "Scan the QR code with your mobile phone to add the account to the app."
 msgstr "امسح رمز الاستجابة السريعة بهاتفك المحمول لإضافة الحساب إلى التطبيق."
 
@@ -2348,11 +2280,7 @@
 msgid "SDK"
 msgstr "حزمة تطوير البرمجيات SDK"
 
-<<<<<<< HEAD
 #: src/views/preference/components/TOTP.vue:109
-=======
-#: src/views/preference/components/TOTP.vue:128
->>>>>>> e92f00b3
 msgid "Secret has been copied"
 msgstr "تم نسخ السر"
 
@@ -2426,7 +2354,7 @@
 msgid "Show"
 msgstr "عرض"
 
-#: src/views/other/Login.vue:240
+#: src/views/other/Login.vue:241
 msgid "Sign in with a passkey"
 msgstr "تسجيل الدخول باستخدام مفتاح المرور"
 
@@ -2678,7 +2606,7 @@
 "The log path is not under the paths in settings.NginxSettings.LogDirWhiteList"
 msgstr ""
 
-#: src/views/preference/OpenAISettings.vue:35
+#: src/views/preference/OpenAISettings.vue:23
 #, fuzzy
 msgid ""
 "The model name should only contain letters, unicode, numbers, hyphens, "
@@ -2711,14 +2639,6 @@
 "يجب أن يحتوي اسم العقدة على حروف وأحرف يونيكود وأرقام وشرطات وعلامات وصل "
 "ونقاط فقط."
 
-<<<<<<< HEAD
-=======
-#: src/views/preference/components/TOTP.vue:90
-msgid ""
-"The recovery code is only displayed once, please save it in a safe place."
-msgstr "رمز الاسترداد يُعرض مرة واحدة فقط، يرجى حفظه في مكان آمن."
-
->>>>>>> e92f00b3
 #: src/views/dashboard/Environments.vue:148
 msgid ""
 "The remote Nginx UI version is not compatible with the local Nginx UI "
@@ -2741,8 +2661,8 @@
 msgid "The url is invalid"
 msgstr "عنوان URL غير صالح"
 
-#: src/views/preference/OpenAISettings.vue:47
-#: src/views/preference/OpenAISettings.vue:60
+#: src/views/preference/OpenAISettings.vue:35
+#: src/views/preference/OpenAISettings.vue:49
 msgid "The url is invalid."
 msgstr "عنوان URL غير صالح."
 
@@ -2812,11 +2732,7 @@
 msgid "Title"
 msgstr "عنوان"
 
-<<<<<<< HEAD
 #: src/views/preference/components/TOTP.vue:68
-=======
-#: src/views/preference/components/TOTP.vue:71
->>>>>>> e92f00b3
 msgid ""
 "To enable it, you need to install the Google or Microsoft Authenticator app "
 "on your mobile phone."
@@ -2844,7 +2760,7 @@
 "توجيه الطلب من السلطة إلى الخلفية، ونحتاج إلى حفظ هذا الملف وإعادة تحميل "
 "Nginx. هل أنت متأكد أنك تريد المتابعة؟"
 
-#: src/views/preference/OpenAISettings.vue:48
+#: src/views/preference/OpenAISettings.vue:36
 #, fuzzy
 msgid ""
 "To use a local large model, deploy it with ollama, vllm or lmdeploy. They "
@@ -2855,7 +2771,7 @@
 "نهاية API متوافقة مع OpenAI، لذا قم فقط بتعيين baseUrl إلىAPI المحلية الخاصة "
 "بك."
 
-#: src/views/preference/OpenAISettings.vue:72
+#: src/views/preference/OpenAISettings.vue:61
 msgid "Token is not valid"
 msgstr "الرمز غير صالح"
 
@@ -2869,19 +2785,11 @@
 msgstr[4] ""
 msgstr[5] ""
 
-<<<<<<< HEAD
 #: src/views/preference/components/TOTP.vue:66
 msgid "TOTP"
 msgstr "كلمة مرور لمرة واحدة تعتمد على الوقت"
 
 #: src/views/preference/components/TOTP.vue:67
-=======
-#: src/views/preference/components/TOTP.vue:69
-msgid "TOTP"
-msgstr "كلمة مرور لمرة واحدة تعتمد على الوقت"
-
-#: src/views/preference/components/TOTP.vue:70
->>>>>>> e92f00b3
 msgid ""
 "TOTP is a two-factor authentication method that uses a time-based one-time "
 "password algorithm."
@@ -2951,11 +2859,11 @@
 msgid "URL"
 msgstr "عنوان URL"
 
-#: src/components/TwoFA/Authorization.vue:102
+#: src/components/TwoFA/Authorization.vue:121
 msgid "Use OTP"
 msgstr "استخدم كلمة المرور لمرة واحدة"
 
-#: src/components/TwoFA/Authorization.vue:98
+#: src/components/TwoFA/Authorization.vue:117
 msgid "Use recovery code"
 msgstr "استخدم رمز الاسترداد"
 
