package router

import (
	"bufio"
	api2 "github.com/0xJacky/Nginx-UI/server/api"
	"github.com/gin-gonic/gin"
	"net/http"
<<<<<<< HEAD
	"strings"
)

=======
	"path"
	"strings"
)

func authRequired() gin.HandlerFunc {
	return func(c *gin.Context) {
		token := c.GetHeader("Authorization")
		if token == "" {
			tmp, _ := base64.StdEncoding.DecodeString(c.Query("token"))
			token = string(tmp)
			if token == "" {
				c.JSON(http.StatusForbidden, gin.H{
					"message": "auth fail",
				})
				c.Abort()
				return
			}
		}

		n := model.CheckToken(token)

		if n < 1 {
			c.JSON(http.StatusForbidden, gin.H{
				"message": "auth fail",
			})
			c.Abort()
			return
		}
		c.Next()
	}
}

type serverFileSystemType struct {
	http.FileSystem
}

func (f serverFileSystemType) Exists(prefix string, filePath string) bool {
	_, err := f.Open(path.Join(prefix, filePath))
	return err == nil
}

func mustFS(dir string) (serverFileSystem static.ServeFileSystem) {

	sub, err := fs.Sub(frontend.DistFS, path.Join("dist", dir))

	if err != nil {
		log.Println(err)
	}

	serverFileSystem = serverFileSystemType{
		http.FS(sub),
	}

	return
}

>>>>>>> 271410d9
func InitRouter() *gin.Engine {
	r := gin.New()
	r.Use(gin.Logger())

	r.Use(gin.Recovery())

	r.Use(tryStatic("/", mustFS("")))

	r.NoRoute(func(c *gin.Context) {
		accept := c.Request.Header.Get("Accept")
		if strings.Contains(accept, "text/html") {
			file, _ := mustFS("").Open("index.html")
			stat, _ := file.Stat()
			c.DataFromReader(http.StatusOK, stat.Size(), "text/html",
				bufio.NewReader(file), nil)
		}
	})

	g := r.Group("/api")
	{
		g.GET("install", api2.InstallLockCheck)
		g.POST("install", api2.InstallNginxUI)

		g.POST("/login", api2.Login)
		g.DELETE("/logout", api2.Logout)

		g := g.Group("/", authRequired())
		{
			g.GET("/analytic", api2.Analytic)

			g.GET("/users", api2.GetUsers)
			g.GET("/user/:id", api2.GetUser)
			g.POST("/user", api2.AddUser)
			g.POST("/user/:id", api2.EditUser)
			g.DELETE("/user/:id", api2.DeleteUser)

			g.GET("domains", api2.GetDomains)
			g.GET("domain/:name", api2.GetDomain)
			g.POST("domain/:name", api2.EditDomain)
			g.POST("domain/:name/enable", api2.EnableDomain)
			g.POST("domain/:name/disable", api2.DisableDomain)
			g.DELETE("domain/:name", api2.DeleteDomain)

			g.GET("configs", api2.GetConfigs)
			g.GET("config/:name", api2.GetConfig)
			g.POST("config", api2.AddConfig)
			g.POST("config/:name", api2.EditConfig)

			g.GET("backups", api2.GetFileBackupList)
			g.GET("backup/:id", api2.GetFileBackup)

			g.GET("template/:name", api2.GetTemplate)

			g.GET("cert/issue/:domain", api2.IssueCert)
			g.GET("cert/:domain/info", api2.CertInfo)

			// 添加域名到自动续期列表
			g.POST("cert/:domain", api2.AddDomainToAutoCert)
			// 从自动续期列表中删除域名
			g.DELETE("cert/:domain", api2.RemoveDomainFromAutoCert)
		}
	}

	return r
}<|MERGE_RESOLUTION|>--- conflicted
+++ resolved
@@ -3,77 +3,19 @@
 import (
 	"bufio"
 	api2 "github.com/0xJacky/Nginx-UI/server/api"
+	"github.com/gin-contrib/static"
 	"github.com/gin-gonic/gin"
 	"net/http"
-<<<<<<< HEAD
 	"strings"
 )
 
-=======
-	"path"
-	"strings"
-)
-
-func authRequired() gin.HandlerFunc {
-	return func(c *gin.Context) {
-		token := c.GetHeader("Authorization")
-		if token == "" {
-			tmp, _ := base64.StdEncoding.DecodeString(c.Query("token"))
-			token = string(tmp)
-			if token == "" {
-				c.JSON(http.StatusForbidden, gin.H{
-					"message": "auth fail",
-				})
-				c.Abort()
-				return
-			}
-		}
-
-		n := model.CheckToken(token)
-
-		if n < 1 {
-			c.JSON(http.StatusForbidden, gin.H{
-				"message": "auth fail",
-			})
-			c.Abort()
-			return
-		}
-		c.Next()
-	}
-}
-
-type serverFileSystemType struct {
-	http.FileSystem
-}
-
-func (f serverFileSystemType) Exists(prefix string, filePath string) bool {
-	_, err := f.Open(path.Join(prefix, filePath))
-	return err == nil
-}
-
-func mustFS(dir string) (serverFileSystem static.ServeFileSystem) {
-
-	sub, err := fs.Sub(frontend.DistFS, path.Join("dist", dir))
-
-	if err != nil {
-		log.Println(err)
-	}
-
-	serverFileSystem = serverFileSystemType{
-		http.FS(sub),
-	}
-
-	return
-}
-
->>>>>>> 271410d9
 func InitRouter() *gin.Engine {
 	r := gin.New()
 	r.Use(gin.Logger())
 
 	r.Use(gin.Recovery())
 
-	r.Use(tryStatic("/", mustFS("")))
+	r.Use(static.Serve("/", mustFS("")))
 
 	r.NoRoute(func(c *gin.Context) {
 		accept := c.Request.Header.Get("Accept")
